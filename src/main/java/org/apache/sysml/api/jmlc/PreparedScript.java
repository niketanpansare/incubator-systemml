/*
 * Licensed to the Apache Software Foundation (ASF) under one
 * or more contributor license agreements.  See the NOTICE file
 * distributed with this work for additional information
 * regarding copyright ownership.  The ASF licenses this file
 * to you under the Apache License, Version 2.0 (the
 * "License"); you may not use this file except in compliance
 * with the License.  You may obtain a copy of the License at
 * 
 *   http://www.apache.org/licenses/LICENSE-2.0
 * 
 * Unless required by applicable law or agreed to in writing,
 * software distributed under the License is distributed on an
 * "AS IS" BASIS, WITHOUT WARRANTIES OR CONDITIONS OF ANY
 * KIND, either express or implied.  See the License for the
 * specific language governing permissions and limitations
 * under the License.
 */

package org.apache.sysml.api.jmlc;

import java.util.*;
import java.util.Map.Entry;

import org.apache.commons.lang.NotImplementedException;
import org.apache.commons.logging.Log;
import org.apache.commons.logging.LogFactory;
import org.apache.sysml.api.ConfigurableAPI;
import org.apache.sysml.api.DMLException;
import org.apache.sysml.api.ScriptExecutorUtils;
import org.apache.sysml.api.ScriptExecutorUtils.SystemMLAPI;
<<<<<<< HEAD
import org.apache.sysml.api.DMLScript;
=======
>>>>>>> 3d09c4b1
import org.apache.sysml.conf.CompilerConfig;
import org.apache.sysml.conf.ConfigurationManager;
import org.apache.sysml.conf.DMLConfig;
import org.apache.sysml.conf.CompilerConfig.ConfigType;
import org.apache.sysml.hops.OptimizerUtils;
import org.apache.sysml.hops.ipa.FunctionCallGraph;
import org.apache.sysml.parser.DMLProgram;
import org.apache.sysml.parser.Expression.ValueType;
import org.apache.sysml.runtime.DMLRuntimeException;
import org.apache.sysml.runtime.controlprogram.FunctionProgramBlock;
import org.apache.sysml.runtime.controlprogram.LocalVariableMap;
import org.apache.sysml.runtime.controlprogram.Program;
import org.apache.sysml.runtime.controlprogram.caching.FrameObject;
import org.apache.sysml.runtime.controlprogram.caching.MatrixObject;
import org.apache.sysml.runtime.instructions.cp.BooleanObject;
import org.apache.sysml.runtime.instructions.cp.Data;
import org.apache.sysml.runtime.instructions.cp.DoubleObject;
import org.apache.sysml.runtime.instructions.cp.IntObject;
import org.apache.sysml.runtime.instructions.cp.ScalarObject;
import org.apache.sysml.runtime.instructions.cp.StringObject;
import org.apache.sysml.runtime.instructions.gpu.context.GPUContext;
import org.apache.sysml.runtime.matrix.MatrixCharacteristics;
import org.apache.sysml.runtime.matrix.MetaDataFormat;
import org.apache.sysml.runtime.matrix.data.FrameBlock;
import org.apache.sysml.runtime.matrix.data.InputInfo;
import org.apache.sysml.runtime.matrix.data.MatrixBlock;
import org.apache.sysml.runtime.matrix.data.OutputInfo;
import org.apache.sysml.runtime.util.DataConverter;
import org.apache.sysml.utils.Explain;
import org.apache.sysml.utils.Statistics;

/**
 * Representation of a prepared (precompiled) DML/PyDML script.
 */
public class PreparedScript implements ConfigurableAPI
{
	private static final Log LOG = LogFactory.getLog(PreparedScript.class.getName());
	
	//input/output specification
	private final HashSet<String> _inVarnames;
	private final HashSet<String> _outVarnames;
	private final LocalVariableMap _inVarReuse;
	
	//internal state (reused)
	private final Program _prog;
	private final LocalVariableMap _vars;
	private final DMLConfig _dmlconf;
	private final CompilerConfig _cconf;

	private boolean _isStatisticsEnabled = false;
	private boolean _gatherMemStats = false;

	private PreparedScript(PreparedScript that) {
		//shallow copy, except for a separate symbol table
		//and related meta data of reused inputs
		//also inherit the GPU context (if any) of the parent script
		_prog = that._prog.clone(false);
		_vars = new LocalVariableMap();
		for(Entry<String, Data> e : that._vars.entrySet())
			_vars.put(e.getKey(), e.getValue());
		_vars.setRegisteredOutputs(that._outVarnames);
		_inVarnames = that._inVarnames;
		_outVarnames = that._outVarnames;
		_inVarReuse = new LocalVariableMap(that._inVarReuse);
		_dmlconf = that._dmlconf;
		_cconf = that._cconf;
<<<<<<< HEAD
=======
		_isStatisticsEnabled = that._isStatisticsEnabled;
		_gatherMemStats = that._gatherMemStats;
>>>>>>> 3d09c4b1
		_gpuCtx = that._gpuCtx;
	}
	
	/**
	 * Meant to be invoked only from Connection.
	 * 
	 * @param prog the DML/PyDML program
	 * @param inputs input variables to register
	 * @param outputs output variables to register
	 * @param dmlconf dml configuration 
	 * @param cconf compiler configuration
	 */
	protected PreparedScript( Program prog, String[] inputs, String[] outputs, DMLConfig dmlconf, CompilerConfig cconf ) {
		_prog = prog;
		_vars = new LocalVariableMap();
		
		//populate input/output vars
		_inVarnames = new HashSet<>();
		Collections.addAll(_inVarnames, inputs);
		_outVarnames = new HashSet<>();
		Collections.addAll(_outVarnames, outputs);
		_inVarReuse = new LocalVariableMap();
		
		//attach registered outputs (for dynamic recompile)
		_vars.setRegisteredOutputs(_outVarnames);
		
		//keep dml and compiler configuration to be set as thread-local config
		//on execute, which allows different threads creating/executing the script
		_dmlconf = dmlconf;
		_cconf = cconf;
	}
	
	/**
	 * Sets a boolean flag indicating if runtime statistics should be gathered
	 * Same behavior as in "MLContext.setStatistics()"
	 *
	 * @param stats boolean value with true indicating statistics should be gathered
	 */
	public void setStatistics(boolean stats) { this._isStatisticsEnabled = stats; }

	/**
	 * Sets a boolean flag indicating if memory profiling statistics should be
	 * gathered. The option is false by default.
	 * @param stats boolean value with true indicating memory statistics should be gathered
	 */
	public void gatherMemStats(boolean stats) {
		this._isStatisticsEnabled = this._isStatisticsEnabled || ConfigurationManager.isStatistics();
		this._gatherMemStats = stats;
	}
	
	@Override
	public void resetConfig() {
		_dmlconf.set(new DMLConfig());
	}

	@Override
	public void setConfigProperty(String propertyName, String propertyValue) {
		try {
			_dmlconf.setTextValue(propertyName, propertyValue);
		} 
		catch( DMLRuntimeException e ) {
			throw new RuntimeException(e);
		}
	}

	public void setGpuContext(GPUContext gCtx) {
		this._gpuCtx = new ArrayList<>();
		this._gpuCtx.add(gCtx);
	}
	
	/**
	 * Get the dml configuration object associated with
	 * the prepared script instance.
	 * 
	 * @return dml configuration
	 */
	public DMLConfig getDMLConfig() {
		return _dmlconf;
	}
	
	/**
	 * Get the compiler configuration object associated with
	 * the prepared script instance.
	 * 
	 * @return compiler configuration
	 */
	public CompilerConfig getCompilerConfig() {
		return _cconf;
	}
	
	/**
	 * Binds a scalar boolean to a registered input variable.
	 * 
	 * @param varname input variable name
	 * @param scalar boolean value
	 */
	public void setScalar(String varname, boolean scalar) {
		setScalar(varname, scalar, false);
	}
	
	/**
	 * Binds a scalar boolean to a registered input variable.
	 * 
	 * @param varname input variable name
	 * @param scalar boolean value
	 * @param reuse if {@code true}, preserve value over multiple {@code executeScript} calls
	 */
	public void setScalar(String varname, boolean scalar, boolean reuse) {
		setScalar(varname, new BooleanObject(scalar), reuse);
	}
	
	/**
	 * Binds a scalar long to a registered input variable.
	 * 
	 * @param varname input variable name
	 * @param scalar long value
	 */
	public void setScalar(String varname, long scalar) {
		setScalar(varname, scalar, false);
	}
	
	/**
	 * Binds a scalar long to a registered input variable.
	 * 
	 * @param varname input variable name
	 * @param scalar long value
	 * @param reuse if {@code true}, preserve value over multiple {@code executeScript} calls
	 */
	public void setScalar(String varname, long scalar, boolean reuse) {
		setScalar(varname, new IntObject(scalar), reuse);
	}
	
	/** Binds a scalar double to a registered input variable.
	 * 
	 * @param varname input variable name
	 * @param scalar double value
	 */
	public void setScalar(String varname, double scalar) {
		setScalar(varname, scalar, false);
	}
	
	/**
	 * Binds a scalar double to a registered input variable.
	 * 
	 * @param varname input variable name
	 * @param scalar double value
	 * @param reuse if {@code true}, preserve value over multiple {@code executeScript} calls
	 */
	public void setScalar(String varname, double scalar, boolean reuse) {
		setScalar(varname, new DoubleObject(scalar), reuse);
	}
	
	/**
	 * Binds a scalar string to a registered input variable.
	 * 
	 * @param varname input variable name
	 * @param scalar string value
	 */
	public void setScalar(String varname, String scalar) {
		setScalar(varname, scalar, false);
	}
	
	/**
	 * Binds a scalar string to a registered input variable.
	 * 
	 * @param varname input variable name
	 * @param scalar string value
	 * @param reuse if {@code true}, preserve value over multiple {@code executeScript} calls
	 */
	public void setScalar(String varname, String scalar, boolean reuse) {
		setScalar(varname, new StringObject(scalar), reuse);
	}

	/**
	 * Binds a scalar object to a registered input variable. 
	 * If reuse requested, then the input is guaranteed to be 
	 * preserved over multiple <code>executeScript</code> calls. 
	 * 
	 * @param varname input variable name
	 * @param scalar scalar object
	 * @param reuse if {@code true}, preserve value over multiple {@code executeScript} calls
	 */
	public void setScalar(String varname, ScalarObject scalar, boolean reuse) {
		if( !_inVarnames.contains(varname) )
			throw new DMLException("Unspecified input variable: "+varname);
		_vars.put(varname, scalar);
	}

	/**
	 * Binds a matrix object to a registered input variable.
	 * 
	 * @param varname input variable name
	 * @param matrix two-dimensional double array matrix representation
	 */
	public void setMatrix(String varname, double[][] matrix) {
		setMatrix(varname, matrix, false);
	}
	
	/**
	 * Binds a matrix object to a registered input variable.
	 * 
	 * @param varname input variable name
	 * @param matrix two-dimensional double array matrix representation
	 * @param reuse if {@code true}, preserve value over multiple {@code executeScript} calls
	 */
	public void setMatrix(String varname, double[][] matrix, boolean reuse) {
		setMatrix(varname, DataConverter.convertToMatrixBlock(matrix), reuse);
	}
	
	/**
	 * Binds a matrix object to a registered input variable. 
	 * If reuse requested, then the input is guaranteed to be 
	 * preserved over multiple <code>executeScript</code> calls. 
	 * 
	 * @param varname input variable name
	 * @param matrix matrix represented as a MatrixBlock
	 * @param reuse if {@code true}, preserve value over multiple {@code executeScript} calls
	 */
	public void setMatrix(String varname, MatrixBlock matrix, boolean reuse) {
		if( !_inVarnames.contains(varname) )
			throw new DMLException("Unspecified input variable: " + varname);
				
		int blocksize = ConfigurationManager.getBlocksize();
		
		//create new matrix object
		MatrixCharacteristics mc = new MatrixCharacteristics(matrix.getNumRows(), matrix.getNumColumns(), blocksize, blocksize);
		MetaDataFormat meta = new MetaDataFormat(mc, OutputInfo.BinaryBlockOutputInfo, InputInfo.BinaryBlockInputInfo);
		MatrixObject mo = new MatrixObject(ValueType.DOUBLE, OptimizerUtils.getUniqueTempFileName(), meta);
		mo.acquireModify(matrix); 
		mo.release();
		
		setMatrix(varname, mo, reuse);
	}

	/**
	 * Binds a matrix object to a registered input variable.
	 * If reuse requested, then the input is guaranteed to be
	 * preserved over multiple <code>executeScript</code> calls.
	 *
	 * @param varname input variable name
	 * @param matrix matrix represented as a MatrixObject
	 * @param reuse if {@code true}, preserve value over multiple {@code executeScript} calls
	 */
	public void setMatrix(String varname, MatrixObject matrix, boolean reuse) {
		if( !_inVarnames.contains(varname) )
			throw new DMLException("Unspecified input variable: "+ varname);

		_vars.put(varname, matrix);
		if( reuse ) {
			matrix.enableCleanup(false); //prevent cleanup
			_inVarReuse.put(varname, matrix);
		}

	}

	/**
	 * Binds a frame object to a registered input variable.
	 * 
	 * @param varname input variable name
	 * @param frame two-dimensional string array frame representation
	 */
	public void setFrame(String varname, String[][] frame) {
		setFrame(varname, frame, false);
	}
	
	/**
	 * Binds a frame object to a registered input variable.
	 * 
	 * @param varname input variable name
	 * @param frame two-dimensional string array frame representation
	 * @param schema list representing the types of the frame columns
	 */
	public void setFrame(String varname, String[][] frame, List<ValueType> schema) {
		setFrame(varname, frame, schema, false);
	}
	
	/**
	 * Binds a frame object to a registered input variable.
	 * 
	 * @param varname input variable name
	 * @param frame two-dimensional string array frame representation
	 * @param schema list representing the types of the frame columns
	 * @param colnames frame column names
	 */
	public void setFrame(String varname, String[][] frame, List<ValueType> schema, List<String> colnames) {
		setFrame(varname, frame, schema, colnames, false);
	}
	
	/**
	 * Binds a frame object to a registered input variable.
	 * 
	 * @param varname input variable name
	 * @param frame two-dimensional string array frame representation
	 * @param reuse if {@code true}, preserve value over multiple {@code executeScript} calls
	 */
	public void setFrame(String varname, String[][] frame, boolean reuse) {
		setFrame(varname, DataConverter.convertToFrameBlock(frame), reuse);
	}
	
	/**
	 * Binds a frame object to a registered input variable.
	 * 
	 * @param varname input variable name
	 * @param frame two-dimensional string array frame representation
	 * @param schema list representing the types of the frame columns
	 * @param reuse if {@code true}, preserve value over multiple {@code executeScript} calls
	 */
	public void setFrame(String varname, String[][] frame, List<ValueType> schema, boolean reuse) {
		setFrame(varname, DataConverter.convertToFrameBlock(frame, schema.toArray(new ValueType[0])), reuse);
	}
	
	/**
	 * Binds a frame object to a registered input variable.
	 * 
	 * @param varname input variable name
	 * @param frame two-dimensional string array frame representation
	 * @param schema list representing the types of the frame columns
	 * @param colnames frame column names
	 * @param reuse if {@code true}, preserve value over multiple {@code executeScript} calls
	 */
	public void setFrame(String varname, String[][] frame, List<ValueType> schema, List<String> colnames, boolean reuse) {
		setFrame(varname, DataConverter.convertToFrameBlock( frame, 
				schema.toArray(new ValueType[0]), colnames.toArray(new String[0])), reuse);
	}
	
	/**
	 * Binds a frame object to a registered input variable. 
	 * If reuse requested, then the input is guaranteed to be 
	 * preserved over multiple <code>executeScript</code> calls. 
	 * 
	 * @param varname input variable name
	 * @param frame frame represented as a FrameBlock
	 * @param reuse if {@code true}, preserve value over multiple {@code executeScript} calls
	 */
	public void setFrame(String varname, FrameBlock frame, boolean reuse) {
		if( !_inVarnames.contains(varname) )
			throw new DMLException("Unspecified input variable: "+varname);
		
		//create new frame object
		MatrixCharacteristics mc = new MatrixCharacteristics(frame.getNumRows(), frame.getNumColumns(), -1, -1);
		MetaDataFormat meta = new MetaDataFormat(mc, OutputInfo.BinaryCellOutputInfo, InputInfo.BinaryCellInputInfo);
		FrameObject fo = new FrameObject(OptimizerUtils.getUniqueTempFileName(), meta);
		fo.acquireModify(frame);
		fo.release();
		
		//put create matrix wrapper into symbol table
		_vars.put(varname, fo);
		if( reuse ) {
			fo.enableCleanup(false); //prevent cleanup
			_inVarReuse.put(varname, fo);
		}
	}
	
	/**
	 * Remove all current values bound to input or output variables.
	 * 
	 */
	public void clearParameters() {
		_vars.removeAll();
	}

	/**
<<<<<<< HEAD
	 * Remove all references to pinned variables from this script.
	 * Note: this *does not* remove the underlying data. It merely
	 * removes a reference to it from this prepared script. This is
	 * useful if you want to maintain an independent cache of weights
	 * and allow the JVM to garbage collect under memory pressure.
	 */
	public void clearPinnedData() { _inVarReuse.removeAll(); }

	public boolean hasPinnedVars() { return _inVarReuse.entrySet().size() > 0; }

	public boolean isVarPinned(String varname) { return _inVarReuse.keySet().contains(varname); }

	/**
=======
>>>>>>> 3d09c4b1
	 * GPU Context to use for execution
	 */
	List<GPUContext> _gpuCtx = null;

	/**
	 * Executes the prepared script over the bound inputs, creating the
	 * result variables according to bound and registered outputs.
	 * 
	 * @return ResultVariables object encapsulating output results
	 */
	public ResultVariables executeScript() {
		//add reused variables
		_vars.putAll(_inVarReuse);

<<<<<<< HEAD
		// clear prior thread local configurations (left over from previous run)
=======
		// clear thread local configurations (left over from previous run)
>>>>>>> 3d09c4b1
		ConfigurationManager.clearLocalConfigs();
		ConfigurationManager.resetStatistics();

		//set thread-local configurations
		ConfigurationManager.setLocalConfig(_dmlconf);
		ConfigurationManager.setLocalConfig(_cconf);
		ConfigurationManager.setStatistics(_isStatisticsEnabled);
		ConfigurationManager.setJMLCMemStats(_gatherMemStats);
		ConfigurationManager.setFinegrainedStatistics(_gatherMemStats);

		//create and populate execution context
		ScriptExecutorUtils.executeRuntimeProgram(
<<<<<<< HEAD
				_prog, _dmlconf, ConfigurationManager.isStatistics() ?
=======
				_prog, ConfigurationManager.isStatistics() ?
>>>>>>> 3d09c4b1
						ConfigurationManager.getDMLOptions().getStatisticsMaxHeavyHitters() : 0,
				_vars, _outVarnames, SystemMLAPI.JMLC, _gpuCtx);

		//construct results
		ResultVariables rvars = new ResultVariables();
		for( String ovar : _outVarnames ) {
			Data tmpVar = _vars.get(ovar);
			if( tmpVar != null )
				rvars.addResult(ovar, tmpVar);
		}

		return rvars;
	}
	
	/**
	 * Explain the DML/PyDML program and view result as a string.
	 * 
	 * @return string results of explain
	 */
	public String explain() {
		return Explain.explain(_prog);
	}

	/**
	 * Return a string containing runtime statistics. Note: these are not thread local
	 * and will reflect execution in all threads
	 * @return string containing statistics
	 */
	public String statistics() { return Statistics.display(); }
	
	/**
	 * Enables function recompilation, selectively for the given functions. 
	 * If dynamic recompilation is globally enabled this has no additional 
	 * effect; otherwise the given functions are dynamically recompiled once
	 * on every entry but not at the granularity of individually last-level 
	 * program blocks. Use this fine-grained recompilation option for important
	 * functions in small-data scenarios where dynamic recompilation overheads 
	 * might not be amortized.  
	 * 
	 * @param fnamespace function namespace, null for default namespace
	 * @param fnames function name
	 */
	public void enableFunctionRecompile(String fnamespace, String... fnames) {
		//handle default name space
		if( fnamespace == null )
			fnamespace = DMLProgram.DEFAULT_NAMESPACE;
		
		//enable dynamic recompilation (note that this does not globally enable
		//dynamic recompilation because the program has been compiled already)
		CompilerConfig cconf = ConfigurationManager.getCompilerConfig();
		cconf.set(ConfigType.ALLOW_DYN_RECOMPILATION, true);
		ConfigurationManager.setLocalConfig(cconf);
		
		//build function call graph (to probe for recursive functions)
		FunctionCallGraph fgraph = _prog.getProgramBlocks().isEmpty() ? null :
			new FunctionCallGraph(_prog.getProgramBlocks().get(0).getStatementBlock().getDMLProg());
		
		//enable requested functions for recompile once
		for( String fname : fnames ) {
			String fkey = DMLProgram.constructFunctionKey(fnamespace, fname);
			if( fgraph != null && !fgraph.isRecursiveFunction(fkey) ) {
				FunctionProgramBlock fpb = _prog.getFunctionProgramBlock(fnamespace, fname);
				if( fpb != null )
					fpb.setRecompileOnce(true);
				else
					LOG.warn("Failed to enable function recompile for non-existing '"+fkey+"'.");		
			}
			else if( fgraph != null ) {
				LOG.warn("Failed to enable function recompile for recursive '"+fkey+"'.");
			}
		}
	}
	
	/**
	 * Creates a cloned instance of the prepared script, which
	 * allows for concurrent execution without side effects.
	 * 
	 * @param deep indicator if a deep copy needs to be created;
	 *   if false, only a shallow (i.e., by reference) copy of the 
	 *   program and read-only meta data is created. 
	 * @return an equivalent prepared script
	 */
	public PreparedScript clone(boolean deep) {
		if( deep )
			throw new NotImplementedException();
		return new PreparedScript(this);
	}
	
	@Override
	public Object clone() {
		return clone(true);
	}
}<|MERGE_RESOLUTION|>--- conflicted
+++ resolved
@@ -19,7 +19,10 @@
 
 package org.apache.sysml.api.jmlc;
 
-import java.util.*;
+import java.util.Collections;
+import java.util.HashMap;
+import java.util.HashSet;
+import java.util.List;
 import java.util.Map.Entry;
 
 import org.apache.commons.lang.NotImplementedException;
@@ -29,10 +32,6 @@
 import org.apache.sysml.api.DMLException;
 import org.apache.sysml.api.ScriptExecutorUtils;
 import org.apache.sysml.api.ScriptExecutorUtils.SystemMLAPI;
-<<<<<<< HEAD
-import org.apache.sysml.api.DMLScript;
-=======
->>>>>>> 3d09c4b1
 import org.apache.sysml.conf.CompilerConfig;
 import org.apache.sysml.conf.ConfigurationManager;
 import org.apache.sysml.conf.DMLConfig;
@@ -74,7 +73,7 @@
 	//input/output specification
 	private final HashSet<String> _inVarnames;
 	private final HashSet<String> _outVarnames;
-	private final LocalVariableMap _inVarReuse;
+	private final HashMap<String,Data> _inVarReuse;
 	
 	//internal state (reused)
 	private final Program _prog;
@@ -88,7 +87,6 @@
 	private PreparedScript(PreparedScript that) {
 		//shallow copy, except for a separate symbol table
 		//and related meta data of reused inputs
-		//also inherit the GPU context (if any) of the parent script
 		_prog = that._prog.clone(false);
 		_vars = new LocalVariableMap();
 		for(Entry<String, Data> e : that._vars.entrySet())
@@ -96,14 +94,11 @@
 		_vars.setRegisteredOutputs(that._outVarnames);
 		_inVarnames = that._inVarnames;
 		_outVarnames = that._outVarnames;
-		_inVarReuse = new LocalVariableMap(that._inVarReuse);
+		_inVarReuse = new HashMap<>(that._inVarReuse);
 		_dmlconf = that._dmlconf;
 		_cconf = that._cconf;
-<<<<<<< HEAD
-=======
 		_isStatisticsEnabled = that._isStatisticsEnabled;
 		_gatherMemStats = that._gatherMemStats;
->>>>>>> 3d09c4b1
 		_gpuCtx = that._gpuCtx;
 	}
 	
@@ -125,7 +120,7 @@
 		Collections.addAll(_inVarnames, inputs);
 		_outVarnames = new HashSet<>();
 		Collections.addAll(_outVarnames, outputs);
-		_inVarReuse = new LocalVariableMap();
+		_inVarReuse = new HashMap<>();
 		
 		//attach registered outputs (for dynamic recompile)
 		_vars.setRegisteredOutputs(_outVarnames);
@@ -168,11 +163,6 @@
 			throw new RuntimeException(e);
 		}
 	}
-
-	public void setGpuContext(GPUContext gCtx) {
-		this._gpuCtx = new ArrayList<>();
-		this._gpuCtx.add(gCtx);
-	}
 	
 	/**
 	 * Get the dml configuration object associated with
@@ -324,7 +314,7 @@
 	 */
 	public void setMatrix(String varname, MatrixBlock matrix, boolean reuse) {
 		if( !_inVarnames.contains(varname) )
-			throw new DMLException("Unspecified input variable: " + varname);
+			throw new DMLException("Unspecified input variable: "+varname);
 				
 		int blocksize = ConfigurationManager.getBlocksize();
 		
@@ -335,28 +325,12 @@
 		mo.acquireModify(matrix); 
 		mo.release();
 		
-		setMatrix(varname, mo, reuse);
-	}
-
-	/**
-	 * Binds a matrix object to a registered input variable.
-	 * If reuse requested, then the input is guaranteed to be
-	 * preserved over multiple <code>executeScript</code> calls.
-	 *
-	 * @param varname input variable name
-	 * @param matrix matrix represented as a MatrixObject
-	 * @param reuse if {@code true}, preserve value over multiple {@code executeScript} calls
-	 */
-	public void setMatrix(String varname, MatrixObject matrix, boolean reuse) {
-		if( !_inVarnames.contains(varname) )
-			throw new DMLException("Unspecified input variable: "+ varname);
-
-		_vars.put(varname, matrix);
+		//put create matrix wrapper into symbol table
+		_vars.put(varname, mo);
 		if( reuse ) {
-			matrix.enableCleanup(false); //prevent cleanup
-			_inVarReuse.put(varname, matrix);
+			mo.enableCleanup(false); //prevent cleanup
+			_inVarReuse.put(varname, mo);
 		}
-
 	}
 
 	/**
@@ -466,22 +440,6 @@
 	}
 
 	/**
-<<<<<<< HEAD
-	 * Remove all references to pinned variables from this script.
-	 * Note: this *does not* remove the underlying data. It merely
-	 * removes a reference to it from this prepared script. This is
-	 * useful if you want to maintain an independent cache of weights
-	 * and allow the JVM to garbage collect under memory pressure.
-	 */
-	public void clearPinnedData() { _inVarReuse.removeAll(); }
-
-	public boolean hasPinnedVars() { return _inVarReuse.entrySet().size() > 0; }
-
-	public boolean isVarPinned(String varname) { return _inVarReuse.keySet().contains(varname); }
-
-	/**
-=======
->>>>>>> 3d09c4b1
 	 * GPU Context to use for execution
 	 */
 	List<GPUContext> _gpuCtx = null;
@@ -496,11 +454,7 @@
 		//add reused variables
 		_vars.putAll(_inVarReuse);
 
-<<<<<<< HEAD
-		// clear prior thread local configurations (left over from previous run)
-=======
 		// clear thread local configurations (left over from previous run)
->>>>>>> 3d09c4b1
 		ConfigurationManager.clearLocalConfigs();
 		ConfigurationManager.resetStatistics();
 
@@ -513,11 +467,7 @@
 
 		//create and populate execution context
 		ScriptExecutorUtils.executeRuntimeProgram(
-<<<<<<< HEAD
-				_prog, _dmlconf, ConfigurationManager.isStatistics() ?
-=======
 				_prog, ConfigurationManager.isStatistics() ?
->>>>>>> 3d09c4b1
 						ConfigurationManager.getDMLOptions().getStatisticsMaxHeavyHitters() : 0,
 				_vars, _outVarnames, SystemMLAPI.JMLC, _gpuCtx);
 
