/*
 * Licensed to the Apache Software Foundation (ASF) under one
 * or more contributor license agreements.  See the NOTICE file
 * distributed with this work for additional information
 * regarding copyright ownership.  The ASF licenses this file
 * to you under the Apache License, Version 2.0 (the
 * "License"); you may not use this file except in compliance
 * with the License.  You may obtain a copy of the License at
 *
 *   http://www.apache.org/licenses/LICENSE-2.0
 *
 * Unless required by applicable law or agreed to in writing,
 * software distributed under the License is distributed on an
 * "AS IS" BASIS, WITHOUT WARRANTIES OR CONDITIONS OF ANY
 * KIND, either express or implied.  See the License for the
 * specific language governing permissions and limitations
 * under the License.
 */

package org.apache.sysml.api;

import java.io.IOException;
import java.util.Arrays;
import java.util.Collections;
import java.util.HashSet;
import java.util.List;
import java.util.Map;

import org.apache.sysml.api.jmlc.JMLCUtils;
import org.apache.sysml.api.mlcontext.MLContextUtil;
import org.apache.sysml.api.mlcontext.ScriptType;
import org.apache.sysml.conf.ConfigurationManager;
import org.apache.sysml.conf.DMLConfig;
import org.apache.sysml.hops.codegen.SpoofCompiler;
import org.apache.sysml.hops.rewrite.ProgramRewriter;
import org.apache.sysml.hops.rewrite.RewriteRemovePersistentReadWrite;
import org.apache.sysml.parser.DMLProgram;
import org.apache.sysml.parser.DMLTranslator;
import org.apache.sysml.parser.LanguageException;
import org.apache.sysml.parser.ParseException;
import org.apache.sysml.parser.ParserFactory;
import org.apache.sysml.parser.ParserWrapper;
import org.apache.sysml.runtime.controlprogram.LocalVariableMap;
import org.apache.sysml.runtime.controlprogram.Program;
import org.apache.sysml.runtime.controlprogram.caching.MatrixObject;
import org.apache.sysml.runtime.controlprogram.context.ExecutionContext;
import org.apache.sysml.runtime.controlprogram.context.ExecutionContextFactory;
import org.apache.sysml.runtime.instructions.cp.Data;
import org.apache.sysml.runtime.instructions.gpu.context.GPUContext;
import org.apache.sysml.runtime.instructions.gpu.context.GPUObject;
import org.apache.sysml.runtime.util.UtilFunctions;
import org.apache.sysml.utils.Explain;
import org.apache.sysml.utils.Statistics;
import org.apache.sysml.utils.Explain.ExplainCounts;
import org.apache.sysml.utils.Explain.ExplainType;
import org.apache.sysml.yarn.DMLAppMasterUtils;
import org.apache.sysml.yarn.DMLYarnClientProxy;
<<<<<<< HEAD
=======
import org.apache.sysml.runtime.DMLRuntimeException;
>>>>>>> 3d09c4b1

public class ScriptExecutorUtils {

	public static final boolean IS_JCUDA_AVAILABLE;
	static {
		// Early detection of JCuda libraries avoids synchronization overhead for common JMLC scenario:
		// i.e. CPU-only multi-threaded execution
		boolean isJCudaAvailable = false;
		try {
			Class.forName("jcuda.Pointer");
			isJCudaAvailable = true;
		}
		catch (ClassNotFoundException e) { }
		IS_JCUDA_AVAILABLE = isJCudaAvailable;
	}

	public static enum SystemMLAPI {
		DMLScript,
		MLContext,
		JMLC
	}

	public static Program compileRuntimeProgram(String script, Map<String,String> nsscripts, Map<String, String> args,
												String[] inputs, String[] outputs, ScriptType scriptType, DMLConfig dmlconf, SystemMLAPI api) {
		return compileRuntimeProgram(script, nsscripts, args, null, null, inputs, outputs,
<<<<<<< HEAD
				scriptType, dmlconf, api, true, false);
=======
				scriptType, dmlconf, api, true, false, false);
>>>>>>> 3d09c4b1
	}

	public static Program compileRuntimeProgram(String script, Map<String, String> args, String[] allArgs,
												ScriptType scriptType, DMLConfig dmlconf, SystemMLAPI api) {
		return compileRuntimeProgram(script, Collections.emptyMap(), args, allArgs, null, null, null,
<<<<<<< HEAD
				scriptType, dmlconf, api, true, false);
=======
				scriptType, dmlconf, api, true, false, false);
>>>>>>> 3d09c4b1
	}

	/**
	 * Compile a runtime program
	 *
	 * @param script string representing of the DML or PyDML script
	 * @param nsscripts map (name, script) of the DML or PyDML namespace scripts
	 * @param args map of input parameters ($) and their values
	 * @param allArgs commandline arguments
	 * @param symbolTable symbol table associated with MLContext
	 * @param inputs string array of input variables to register
	 * @param outputs string array of output variables to register
	 * @param scriptType is this script DML or PyDML
	 * @param dmlconf configuration provided by the user
	 * @param api API used to execute the runtime program
	 * @param performHOPRewrites should perform hop rewrites
	 * @param maintainSymbolTable whether or not all values should be maintained in the symbol table after execution.
	 * @return compiled runtime program
	 */
	public static Program compileRuntimeProgram(String script, Map<String,String> nsscripts, Map<String, String> args, String[] allArgs,
												// Input/Outputs registered in MLContext and JMLC. These are set to null by DMLScript
												LocalVariableMap symbolTable, String[] inputs, String[] outputs,
												ScriptType scriptType, DMLConfig dmlconf, SystemMLAPI api,
												// MLContext-specific flags
<<<<<<< HEAD
												boolean performHOPRewrites, boolean maintainSymbolTable) {
		DMLScript.SCRIPT_TYPE = scriptType;

		Program rtprog = null;
=======
												boolean performHOPRewrites, boolean maintainSymbolTable,
												boolean init) {
		DMLScript.SCRIPT_TYPE = scriptType;

		Program rtprog;
>>>>>>> 3d09c4b1

		if (ConfigurationManager.isGPU() && !IS_JCUDA_AVAILABLE)
			throw new RuntimeException("Incorrect usage: Cannot use the GPU backend without JCuda libraries. Hint: Include systemml-*-extra.jar (compiled using mvn package -P distribution) into the classpath.");
		else if (!ConfigurationManager.isGPU() && ConfigurationManager.isForcedGPU())
			throw new RuntimeException("Incorrect usage: Cannot force a GPU-execution without enabling GPU");

		if(api == SystemMLAPI.JMLC) {
			//check for valid names of passed arguments
			String[] invalidArgs = args.keySet().stream()
					.filter(k -> k==null || !k.startsWith("$")).toArray(String[]::new);
			if( invalidArgs.length > 0 )
				throw new LanguageException("Invalid argument names: "+Arrays.toString(invalidArgs));

			//check for valid names of input and output variables
			String[] invalidVars = UtilFunctions.asSet(inputs, outputs).stream()
					.filter(k -> k==null || k.startsWith("$")).toArray(String[]::new);
			if( invalidVars.length > 0 )
				throw new LanguageException("Invalid variable names: "+Arrays.toString(invalidVars));
		}

		String dmlParserFilePath = (api == SystemMLAPI.JMLC) ? null : DMLScript.DML_FILE_PATH_ANTLR_PARSER;

		try {
			//Step 1: set local/remote memory if requested (for compile in AM context)
			if(api == SystemMLAPI.DMLScript && dmlconf.getBooleanValue(DMLConfig.YARN_APPMASTER) ){
				DMLAppMasterUtils.setupConfigRemoteMaxMemory(dmlconf);
			}

			// Start timer (disabled for JMLC)
			if(api != SystemMLAPI.JMLC)
				Statistics.startCompileTimer();

			//Step 2: parse dml script
			ParserWrapper parser = ParserFactory.createParser(scriptType, nsscripts);
			DMLProgram prog = parser.parse(dmlParserFilePath, script, args);

			//Step 3: construct HOP DAGs (incl LVA, validate, and setup)
			DMLTranslator dmlt = new DMLTranslator(prog);
			dmlt.liveVariableAnalysis(prog);
			dmlt.validateParseTree(prog);
			dmlt.constructHops(prog);

			//init working directories (before usage by following compilation steps)
			if(api != SystemMLAPI.JMLC)
<<<<<<< HEAD
				DMLScript.initHadoopExecution( dmlconf );
=======
				if (api != SystemMLAPI.MLContext || init)
					DMLScript.initHadoopExecution( dmlconf );
>>>>>>> 3d09c4b1


			//Step 4: rewrite HOP DAGs (incl IPA and memory estimates)
			if(performHOPRewrites)
				dmlt.rewriteHopsDAG(prog);

			//Step 5: Remove Persistent Read/Writes
			if(api == SystemMLAPI.JMLC) {
				//rewrite persistent reads/writes
				RewriteRemovePersistentReadWrite rewrite = new RewriteRemovePersistentReadWrite(inputs, outputs);
				ProgramRewriter rewriter2 = new ProgramRewriter(rewrite);
				rewriter2.rewriteProgramHopDAGs(prog);
			}
			else if(api == SystemMLAPI.MLContext) {
				//rewrite persistent reads/writes
				RewriteRemovePersistentReadWrite rewrite = new RewriteRemovePersistentReadWrite(inputs, outputs, symbolTable);
				ProgramRewriter rewriter2 = new ProgramRewriter(rewrite);
				rewriter2.rewriteProgramHopDAGs(prog);
			}

			//Step 6: construct lops (incl exec type and op selection)
			dmlt.constructLops(prog);

			if(DMLScript.LOG.isDebugEnabled()) {
				DMLScript.LOG.debug("\n********************** LOPS DAG *******************");
				dmlt.printLops(prog);
				dmlt.resetLopsDAGVisitStatus(prog);
			}

			//Step 7: generate runtime program, incl codegen
			rtprog = dmlt.getRuntimeProgram(prog, dmlconf);

			// Step 8: Cleanup/post-processing
			if(api == SystemMLAPI.JMLC) {
				JMLCUtils.cleanupRuntimeProgram(rtprog, outputs);
			}
			else if(api == SystemMLAPI.DMLScript) {
				//launch SystemML appmaster (if requested and not already in launched AM)
				if( dmlconf.getBooleanValue(DMLConfig.YARN_APPMASTER) ){
					if( !DMLScript.isActiveAM() && DMLYarnClientProxy.launchDMLYarnAppmaster(script, dmlconf, allArgs, rtprog) )
						return null; //if AM launch unsuccessful, fall back to normal execute
					if( DMLScript.isActiveAM() ) //in AM context (not failed AM launch)
						DMLAppMasterUtils.setupProgramMappingRemoteMaxMemory(rtprog);
				}
			}
			else if(api == SystemMLAPI.MLContext) {
				if (maintainSymbolTable) {
					MLContextUtil.deleteRemoveVariableInstructions(rtprog);
				} else {
					JMLCUtils.cleanupRuntimeProgram(rtprog, outputs);
				}
			}

			//Step 9: prepare statistics [and optional explain output]
			//count number compiled MR jobs / SP instructions
			if(api != SystemMLAPI.JMLC) {
				ExplainCounts counts = Explain.countDistributedOperations(rtprog);
				Statistics.resetNoOfCompiledJobs( counts.numJobs );
				//explain plan of program (hops or runtime)
<<<<<<< HEAD
				if( DMLScript.EXPLAIN != ExplainType.NONE )
					System.out.println(Explain.display(prog, rtprog, DMLScript.EXPLAIN, counts));
=======
				if( ConfigurationManager.getDMLOptions().explainType != ExplainType.NONE )
					System.out.println(
							Explain.display(prog, rtprog, ConfigurationManager.getDMLOptions().explainType, counts));
>>>>>>> 3d09c4b1

				Statistics.stopCompileTimer();
			}
		}
		catch(ParseException pe) {
			// don't chain ParseException (for cleaner error output)
			throw pe;
		}
<<<<<<< HEAD
		catch(IOException ex) {
			throw new DMLException(ex);
		}
=======
>>>>>>> 3d09c4b1
		catch(Exception ex) {
			throw new DMLException(ex);
		}
		return rtprog;
	}

	/**
	 * Execute the runtime program. This involves execution of the program
	 * blocks that make up the runtime program and may involve dynamic
	 * recompilation.
	 *
	 * @param rtprog
	 *            runtime program
<<<<<<< HEAD
	 * @param dmlconf
	 *            dml configuration
=======
>>>>>>> 3d09c4b1
	 * @param statisticsMaxHeavyHitters
	 *            maximum number of statistics to print
	 * @param symbolTable
	 *            symbol table (that were registered as input as part of MLContext)
	 * @param outputVariables
	 *            output variables (that were registered as output as part of MLContext)
	 * @param api
	 * 			  API used to execute the runtime program
	 * @param gCtxs
	 * 			  list of GPU contexts
	 * @return execution context
	 */
<<<<<<< HEAD
	public static ExecutionContext executeRuntimeProgram(Program rtprog, DMLConfig dmlconf, int statisticsMaxHeavyHitters,
=======
	public static ExecutionContext executeRuntimeProgram(Program rtprog, int statisticsMaxHeavyHitters,
>>>>>>> 3d09c4b1
														 LocalVariableMap symbolTable, HashSet<String> outputVariables,
														 SystemMLAPI api, List<GPUContext> gCtxs) {
		boolean exceptionThrown = false;

		// Start timer
		Statistics.startRunTimer();

		// Create execution context and attach registered outputs
		ExecutionContext ec = ExecutionContextFactory.createContext(symbolTable, rtprog);
		if(outputVariables != null)
			ec.getVariables().setRegisteredOutputs(outputVariables);

		// Assign GPUContext to the current ExecutionContext
		if(gCtxs != null) {
			gCtxs.get(0).initializeThread();
			ec.setGPUContexts(gCtxs);
		}

<<<<<<< HEAD
=======
		Exception finalizeException = null;
>>>>>>> 3d09c4b1
		try {
			// run execute (w/ exception handling to ensure proper shutdown)
			rtprog.execute(ec);
		} catch (Throwable e) {
			exceptionThrown = true;
			throw e;
		} finally { // ensure cleanup/shutdown
			if (ConfigurationManager.isGPU() && !ec.getGPUContexts().isEmpty()) {
				try {
					HashSet<MatrixObject> outputMatrixObjects = new HashSet<>();
					// -----------------------------------------------------------------
					// The below code pulls the output variables on the GPU to the host. This is required especially when:
					// The output variable was generated as part of a MLContext session with GPU enabled
					// and was passed to another MLContext with GPU disabled
					// The above scenario occurs in our gpu test suite (eg: BatchNormTest).
					if(outputVariables != null) {
						for(String outVar : outputVariables) {
							Data data = ec.getVariable(outVar);
							if(data instanceof MatrixObject) {
								for(GPUContext gCtx : ec.getGPUContexts()) {
									GPUObject gpuObj = ((MatrixObject)data).getGPUObject(gCtx);
									if(gpuObj != null && gpuObj.isDirty()) {
										gpuObj.acquireHostRead(null);
									}
								}
								outputMatrixObjects.add(((MatrixObject)data));
							}
						}
					}
					// -----------------------------------------------------------------
					for(GPUContext gCtx : ec.getGPUContexts()) {
						gCtx.clearTemporaryMemory(outputMatrixObjects);
					}
				} catch (Exception e1) {
					exceptionThrown = true;
					finalizeException = e1; // do not throw exception while cleanup
				}

<<<<<<< HEAD
				for (GPUContext gCtx : ec.getGPUContexts())
					gCtx.clearTemporaryMemory();

				// -----------------------------------------------------------------
=======
>>>>>>> 3d09c4b1
			}
			if( ConfigurationManager.isCodegenEnabled() )
				SpoofCompiler.cleanupCodeGenerator();

			//cleanup unnecessary outputs
			if (outputVariables != null)
				symbolTable.removeAllNotIn(outputVariables);

			// Display statistics (disabled for JMLC)
			Statistics.stopRunTimer();
			if(api != SystemMLAPI.JMLC) {
				(exceptionThrown ? System.err : System.out)
						.println(Statistics.display(statisticsMaxHeavyHitters > 0 ?
								statisticsMaxHeavyHitters :
								ConfigurationManager.getDMLOptions().getStatisticsMaxHeavyHitters()));
			}
		}
<<<<<<< HEAD
		return ec;
	}
=======
		if(finalizeException != null) {
			throw new DMLRuntimeException("Error occured while GPU memory cleanup.", finalizeException);
		}
		return ec;
						}
>>>>>>> 3d09c4b1

}<|MERGE_RESOLUTION|>--- conflicted
+++ resolved
@@ -55,10 +55,7 @@
 import org.apache.sysml.utils.Explain.ExplainType;
 import org.apache.sysml.yarn.DMLAppMasterUtils;
 import org.apache.sysml.yarn.DMLYarnClientProxy;
-<<<<<<< HEAD
-=======
 import org.apache.sysml.runtime.DMLRuntimeException;
->>>>>>> 3d09c4b1
 
 public class ScriptExecutorUtils {
 
@@ -84,21 +81,13 @@
 	public static Program compileRuntimeProgram(String script, Map<String,String> nsscripts, Map<String, String> args,
 												String[] inputs, String[] outputs, ScriptType scriptType, DMLConfig dmlconf, SystemMLAPI api) {
 		return compileRuntimeProgram(script, nsscripts, args, null, null, inputs, outputs,
-<<<<<<< HEAD
-				scriptType, dmlconf, api, true, false);
-=======
 				scriptType, dmlconf, api, true, false, false);
->>>>>>> 3d09c4b1
 	}
 
 	public static Program compileRuntimeProgram(String script, Map<String, String> args, String[] allArgs,
 												ScriptType scriptType, DMLConfig dmlconf, SystemMLAPI api) {
 		return compileRuntimeProgram(script, Collections.emptyMap(), args, allArgs, null, null, null,
-<<<<<<< HEAD
-				scriptType, dmlconf, api, true, false);
-=======
 				scriptType, dmlconf, api, true, false, false);
->>>>>>> 3d09c4b1
 	}
 
 	/**
@@ -123,18 +112,11 @@
 												LocalVariableMap symbolTable, String[] inputs, String[] outputs,
 												ScriptType scriptType, DMLConfig dmlconf, SystemMLAPI api,
 												// MLContext-specific flags
-<<<<<<< HEAD
-												boolean performHOPRewrites, boolean maintainSymbolTable) {
-		DMLScript.SCRIPT_TYPE = scriptType;
-
-		Program rtprog = null;
-=======
 												boolean performHOPRewrites, boolean maintainSymbolTable,
 												boolean init) {
 		DMLScript.SCRIPT_TYPE = scriptType;
 
 		Program rtprog;
->>>>>>> 3d09c4b1
 
 		if (ConfigurationManager.isGPU() && !IS_JCUDA_AVAILABLE)
 			throw new RuntimeException("Incorrect usage: Cannot use the GPU backend without JCuda libraries. Hint: Include systemml-*-extra.jar (compiled using mvn package -P distribution) into the classpath.");
@@ -179,12 +161,8 @@
 
 			//init working directories (before usage by following compilation steps)
 			if(api != SystemMLAPI.JMLC)
-<<<<<<< HEAD
-				DMLScript.initHadoopExecution( dmlconf );
-=======
 				if (api != SystemMLAPI.MLContext || init)
 					DMLScript.initHadoopExecution( dmlconf );
->>>>>>> 3d09c4b1
 
 
 			//Step 4: rewrite HOP DAGs (incl IPA and memory estimates)
@@ -244,14 +222,9 @@
 				ExplainCounts counts = Explain.countDistributedOperations(rtprog);
 				Statistics.resetNoOfCompiledJobs( counts.numJobs );
 				//explain plan of program (hops or runtime)
-<<<<<<< HEAD
-				if( DMLScript.EXPLAIN != ExplainType.NONE )
-					System.out.println(Explain.display(prog, rtprog, DMLScript.EXPLAIN, counts));
-=======
 				if( ConfigurationManager.getDMLOptions().explainType != ExplainType.NONE )
 					System.out.println(
 							Explain.display(prog, rtprog, ConfigurationManager.getDMLOptions().explainType, counts));
->>>>>>> 3d09c4b1
 
 				Statistics.stopCompileTimer();
 			}
@@ -260,12 +233,6 @@
 			// don't chain ParseException (for cleaner error output)
 			throw pe;
 		}
-<<<<<<< HEAD
-		catch(IOException ex) {
-			throw new DMLException(ex);
-		}
-=======
->>>>>>> 3d09c4b1
 		catch(Exception ex) {
 			throw new DMLException(ex);
 		}
@@ -279,11 +246,6 @@
 	 *
 	 * @param rtprog
 	 *            runtime program
-<<<<<<< HEAD
-	 * @param dmlconf
-	 *            dml configuration
-=======
->>>>>>> 3d09c4b1
 	 * @param statisticsMaxHeavyHitters
 	 *            maximum number of statistics to print
 	 * @param symbolTable
@@ -296,11 +258,7 @@
 	 * 			  list of GPU contexts
 	 * @return execution context
 	 */
-<<<<<<< HEAD
-	public static ExecutionContext executeRuntimeProgram(Program rtprog, DMLConfig dmlconf, int statisticsMaxHeavyHitters,
-=======
 	public static ExecutionContext executeRuntimeProgram(Program rtprog, int statisticsMaxHeavyHitters,
->>>>>>> 3d09c4b1
 														 LocalVariableMap symbolTable, HashSet<String> outputVariables,
 														 SystemMLAPI api, List<GPUContext> gCtxs) {
 		boolean exceptionThrown = false;
@@ -319,10 +277,7 @@
 			ec.setGPUContexts(gCtxs);
 		}
 
-<<<<<<< HEAD
-=======
 		Exception finalizeException = null;
->>>>>>> 3d09c4b1
 		try {
 			// run execute (w/ exception handling to ensure proper shutdown)
 			rtprog.execute(ec);
@@ -361,13 +316,6 @@
 					finalizeException = e1; // do not throw exception while cleanup
 				}
 
-<<<<<<< HEAD
-				for (GPUContext gCtx : ec.getGPUContexts())
-					gCtx.clearTemporaryMemory();
-
-				// -----------------------------------------------------------------
-=======
->>>>>>> 3d09c4b1
 			}
 			if( ConfigurationManager.isCodegenEnabled() )
 				SpoofCompiler.cleanupCodeGenerator();
@@ -385,15 +333,10 @@
 								ConfigurationManager.getDMLOptions().getStatisticsMaxHeavyHitters()));
 			}
 		}
-<<<<<<< HEAD
-		return ec;
-	}
-=======
 		if(finalizeException != null) {
 			throw new DMLRuntimeException("Error occured while GPU memory cleanup.", finalizeException);
 		}
 		return ec;
 						}
->>>>>>> 3d09c4b1
 
 }