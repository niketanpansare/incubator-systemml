/*
 * Licensed to the Apache Software Foundation (ASF) under one
 * or more contributor license agreements.  See the NOTICE file
 * distributed with this work for additional information
 * regarding copyright ownership.  The ASF licenses this file
 * to you under the Apache License, Version 2.0 (the
 * "License"); you may not use this file except in compliance
 * with the License.  You may obtain a copy of the License at
 * 
 *   http://www.apache.org/licenses/LICENSE-2.0
 * 
 * Unless required by applicable law or agreed to in writing,
 * software distributed under the License is distributed on an
 * "AS IS" BASIS, WITHOUT WARRANTIES OR CONDITIONS OF ANY
 * KIND, either express or implied.  See the License for the
 * specific language governing permissions and limitations
 * under the License.
 */

package org.apache.sysml.api;

import java.io.BufferedReader;
import java.io.ByteArrayInputStream;
import java.io.FileReader;
import java.io.IOException;
import java.io.InputStream;
import java.io.InputStreamReader;
import java.net.URI;
import java.text.DateFormat;
import java.text.SimpleDateFormat;
import java.util.Arrays;
import java.util.Collections;
import java.util.Date;
import java.util.HashSet;
import java.util.List;
import java.util.Map;
import java.util.Scanner;

import org.apache.commons.cli.AlreadySelectedException;
import org.apache.commons.cli.HelpFormatter;
import org.apache.commons.lang.StringUtils;
import org.apache.commons.logging.Log;
import org.apache.commons.logging.LogFactory;
import org.apache.hadoop.conf.Configuration;
import org.apache.hadoop.fs.FileSystem;
import org.apache.hadoop.fs.Path;
import org.apache.hadoop.mapred.JobConf;
import org.apache.hadoop.security.UserGroupInformation;
import org.apache.hadoop.util.GenericOptionsParser;
import org.apache.log4j.Level;
import org.apache.log4j.Logger;
import org.apache.sysml.api.ScriptExecutorUtils.SystemMLAPI;
import org.apache.sysml.api.mlcontext.ScriptType;
import org.apache.sysml.conf.CompilerConfig;
import org.apache.sysml.conf.ConfigurationManager;
import org.apache.sysml.conf.DMLConfig;
import org.apache.sysml.conf.DMLOptions;
import org.apache.sysml.debug.DMLDebugger;
import org.apache.sysml.debug.DMLDebuggerProgramInfo;
import org.apache.sysml.hops.OptimizerUtils;
import org.apache.sysml.lops.Lop;
import org.apache.sysml.parser.DMLProgram;
import org.apache.sysml.parser.DMLTranslator;
import org.apache.sysml.parser.LanguageException;
import org.apache.sysml.parser.ParseException;
import org.apache.sysml.parser.ParserFactory;
import org.apache.sysml.parser.ParserWrapper;
import org.apache.sysml.runtime.DMLRuntimeException;
import org.apache.sysml.runtime.DMLScriptException;
import org.apache.sysml.runtime.controlprogram.LocalVariableMap;
import org.apache.sysml.runtime.controlprogram.Program;
import org.apache.sysml.runtime.controlprogram.caching.CacheableData;
import org.apache.sysml.runtime.controlprogram.context.ExecutionContext;
import org.apache.sysml.runtime.controlprogram.context.SparkExecutionContext;
import org.apache.sysml.runtime.controlprogram.parfor.stat.InfrastructureAnalyzer;
import org.apache.sysml.runtime.controlprogram.parfor.util.IDHandler;
import org.apache.sysml.runtime.instructions.gpu.context.GPUContext;
import org.apache.sysml.runtime.instructions.gpu.context.GPUContextPool;
import org.apache.sysml.runtime.io.IOUtilFunctions;
import org.apache.sysml.runtime.matrix.CleanupMR;
import org.apache.sysml.runtime.matrix.mapred.MRConfigurationNames;
import org.apache.sysml.runtime.matrix.mapred.MRJobConfiguration;
import org.apache.sysml.runtime.util.LocalFileUtils;
import org.apache.sysml.runtime.util.MapReduceTool;
import org.apache.sysml.utils.NativeHelper;
import org.apache.sysml.utils.Explain.ExplainType;
import org.apache.sysml.utils.Statistics;


public class DMLScript 
{	
	public enum RUNTIME_PLATFORM { 
		HADOOP,         // execute all matrix operations in MR
		SINGLE_NODE,    // execute all matrix operations in CP
		HYBRID,         // execute matrix operations in CP or MR
		HYBRID_SPARK,   // execute matrix operations in CP or Spark
		SPARK           // execute matrix operations in Spark
	}
	
	/**
	 * Eviction policies for eviction of GPU objects.
	 */
	public enum EvictionPolicy {
		LRU, 				// Evict the least recently used GPUObject. 
		LFU, 				// Evict the least frequently used GPUObject. 
		MIN_EVICT,
		MRU, 				// http://www.vldb.org/conf/1985/P127.PDF
		ALIGN_MEMORY
		// TODO:
		// ARC, // https://dbs.uni-leipzig.de/file/ARC.pdf
		// LOOP_AWARE 		// different policies for operations in for/while/parfor loop vs out-side the loop
	}

	public static RUNTIME_PLATFORM  rtplatform          = DMLOptions.defaultOptions.execMode;    // the execution mode

	// debug mode is deprecated and will be removed soon.
	public static boolean           ENABLE_DEBUG_MODE   = DMLOptions.defaultOptions.debug;       // debug mode
	
	// These flags are not used by JMLC and hence are not cleaned up. We can revisit this later.
	public static ExplainType       EXPLAIN             = DMLOptions.defaultOptions.explainType; // explain type
	public static String            DML_FILE_PATH_ANTLR_PARSER = DMLOptions.defaultOptions.filePath; // filename of dml/pydml script
	
	// TODO: For now, assume that multiple threads won't attempt to use different floating point precision.
	public static String            FLOATING_POINT_PRECISION = "double";                         // data type to use internally. 
	
	/**
	 * Global variable indicating the script type (DML or PYDML). Can be used
	 * for DML/PYDML-specific tasks, such as outputting booleans in the correct
	 * case (TRUE/FALSE for DML and True/False for PYDML).
	 */
	public static ScriptType        SCRIPT_TYPE         = DMLOptions.defaultOptions.scriptType;
	
	public static boolean _suppressPrint2Stdout = false;  // flag that indicates whether or not to suppress any prints to stdout
	public static boolean USE_LOCAL_SPARK_CONFIG = false; //set default local spark configuration - used for local testing
	public static boolean _activeAM = false;
	/**
	 * If true, allow DMLProgram to be generated while not halting due to validation errors/warnings
	 */
	public static boolean VALIDATOR_IGNORE_ISSUES = false;

	public static String _uuid = IDHandler.createDistributedUniqueID();
	static final Log LOG = LogFactory.getLog(DMLScript.class.getName());
	
	///////////////////////////////
	// public external interface
	////////
	
	public static String getUUID() {
		return _uuid;
	}

	/**
	 * Used to set master UUID on all nodes (in parfor remote_mr, where DMLScript passed) 
	 * in order to simplify cleanup of scratch_space and local working dirs.
	 * 
	 * @param uuid master UUID to set on all nodes
	 */
	public static void setUUID(String uuid) 
	{
		_uuid = uuid;
	}
	
	public static boolean suppressPrint2Stdout() {
		return _suppressPrint2Stdout;
	}
	
	public static void setActiveAM(){
		_activeAM = true;
	}
	
	public static boolean isActiveAM(){
		return _activeAM;
	}

	/**
	 *
	 * @param args command-line arguments
	 * @throws IOException if an IOException occurs
	 */
	public static void main(String[] args)
		throws IOException
	{
		Configuration conf = new Configuration(ConfigurationManager.getCachedJobConf());
		String[] otherArgs = new GenericOptionsParser(conf, args).getRemainingArgs();

		try {
			DMLScript.executeScript(conf, otherArgs);
		} catch (ParseException pe) {
			System.err.println(pe.getMessage());
		} catch (DMLScriptException e){
			// In case of DMLScriptException, simply print the error message.
			System.err.println(e.getMessage());
		}
	}


	/**
	 * Single entry point for all public invocation alternatives (e.g.,
	 * main, executeScript, JaqlUdf etc)
	 * 
	 * @param conf Hadoop configuration
	 * @param args arguments
	 * @return true if success, false otherwise
	 */
	@SuppressWarnings("null")
	public static boolean executeScript( Configuration conf, String[] args ) {
		//parse arguments and set execution properties
		RUNTIME_PLATFORM oldExecMode  = ConfigurationManager.getExecutionMode();  //keep old ConfigurationManager.getExecutionMode()
		ExplainType oldexplain          = EXPLAIN;     //keep old explain

		DMLOptions dmlOptions = null;
		
		try
		{
			dmlOptions = DMLOptions.parseCLArguments(args);
			ConfigurationManager.setGlobalOptions(dmlOptions);

			EXPLAIN             = dmlOptions.explainType;
			ENABLE_DEBUG_MODE   = dmlOptions.debug;
			SCRIPT_TYPE         = dmlOptions.scriptType;

			String fnameOptConfig = dmlOptions.configFile;
			boolean isFile = dmlOptions.filePath != null;
			String fileOrScript = isFile ? dmlOptions.filePath : dmlOptions.script;

			boolean help = dmlOptions.help;

			if (help) {
				HelpFormatter formatter = new HelpFormatter();
				formatter.printHelp( "systemml", dmlOptions.options );
				return true;
			}

			if (dmlOptions.clean) {
				cleanSystemMLWorkspace();
				return true;
			}

			//set log level
			if (!ENABLE_DEBUG_MODE)
				setLoggingProperties( conf );
		
			//Step 2: prepare script invocation
			if (isFile && StringUtils.endsWithIgnoreCase(fileOrScript, ".pydml")) {
				SCRIPT_TYPE = ScriptType.PYDML;
			}

			String dmlScriptStr = readDMLScript(isFile, fileOrScript);
			Map<String, String> argVals = dmlOptions.argVals;

			DML_FILE_PATH_ANTLR_PARSER = dmlOptions.filePath;
			
			//Step 3: invoke dml script
			printInvocationInfo(fileOrScript, fnameOptConfig, argVals);
			if (ENABLE_DEBUG_MODE) {
				// inner try loop is just to isolate the debug exception, which will allow to manage the bugs from debugger v/s runtime
				launchDebugger(dmlScriptStr, fnameOptConfig, argVals, SCRIPT_TYPE);
			}
			else {
				execute(dmlScriptStr, fnameOptConfig, argVals, args, SCRIPT_TYPE);
			}
		}
		catch(AlreadySelectedException e) {
			System.err.println("Mutually exclusive options were selected. " + e.getMessage());
			HelpFormatter formatter = new HelpFormatter();
			formatter.printHelp( "systemml", dmlOptions.options );
			return false;
		}
		catch(org.apache.commons.cli.ParseException e) {
			System.err.println(e.getMessage());
			HelpFormatter formatter = new HelpFormatter();
			formatter.printHelp( "systemml", dmlOptions.options );
		}
		catch (ParseException | DMLScriptException e) {
			throw e;
		}
		catch(Exception ex) {
			LOG.error("Failed to execute DML script.", ex);
			throw new DMLException(ex);
		}
		finally {
			//reset runtime platform and visualize flag
			ConfigurationManager.getDMLOptions().setExecutionMode(oldExecMode);
			EXPLAIN = oldexplain;
		}
		
		return true;
	}

	/**
	 * Reads the DML/PyDML script into a String
	 * @param isFile	Whether the string argument is a path to a file or the script itself
	 * @param scriptOrFilename script or filename
	 * @return a string representation of the script
	 * @throws IOException	if error
	 */
	protected static String readDMLScript( boolean isFile, String scriptOrFilename )
		throws IOException
	{
		String dmlScriptStr;
		
		if( isFile )
		{
			String fileName = scriptOrFilename;
			//read DML script from file
			if(fileName == null)
				throw new LanguageException("DML script path was not specified!");
			
			StringBuilder sb = new StringBuilder();
			BufferedReader in = null;
			try 
			{
				//read from hdfs or gpfs file system
				if(    fileName.startsWith("hdfs:") || fileName.startsWith("gpfs:")
					|| IOUtilFunctions.isObjectStoreFileScheme(new Path(fileName)) )
				{ 
					Path scriptPath = new Path(fileName);
					FileSystem fs = IOUtilFunctions.getFileSystem(scriptPath);
					in = new BufferedReader(new InputStreamReader(fs.open(scriptPath)));
				}
				// from local file system
				else 
				{ 
					in = new BufferedReader(new FileReader(fileName));
				}
				
				//core script reading
				String tmp = null;
				while ((tmp = in.readLine()) != null)
				{
					sb.append( tmp );
					sb.append( "\n" );
				}
			}
			catch (IOException ex) {
				LOG.error("Failed to read the script from the file system", ex);
				throw ex;
			}
			finally {
				IOUtilFunctions.closeSilently(in);
			}
			
			dmlScriptStr = sb.toString();
		}
		else
		{
			String scriptString = scriptOrFilename;
			//parse given script string 
			if(scriptString == null)
				throw new LanguageException("DML script was not specified!");
			
			InputStream is = new ByteArrayInputStream(scriptString.getBytes());
			Scanner scan = new Scanner(is);
			dmlScriptStr = scan.useDelimiter("\\A").next();	
			scan.close();
		}
		
		return dmlScriptStr;
	}

	
	private static void setLoggingProperties( Configuration conf ) {
		String debug = conf.get("systemml.logging");
		if (debug == null)
			debug = System.getProperty("systemml.logging");
		if (debug != null){
			if (debug.equalsIgnoreCase("debug"))
				Logger.getLogger("org.apache.sysml").setLevel((Level) Level.DEBUG);
			else if (debug.equalsIgnoreCase("trace"))
				Logger.getLogger("org.apache.sysml").setLevel((Level) Level.TRACE);
		}
	}
	
	///////////////////////////////
	// private internal interface 
	// (core compilation and execute)
	////////

<<<<<<< HEAD
    /**
     * The running body of DMLScript execution. This method should be called after execution properties have been correctly set,
     * and customized parameters have been put into _argVals
     *
     * @param dmlScriptStr DML script string
     * @param fnameOptConfig configuration file
     * @param argVals map of argument values
     * @param allArgs arguments
     * @param scriptType type of script (DML or PyDML)
     * @throws IOException if IOException occurs
     */
    private static void execute(String dmlScriptStr, String fnameOptConfig, Map<String,String> argVals, String[] allArgs, ScriptType scriptType)
            throws IOException
    {
        SCRIPT_TYPE = scriptType;

        //print basic time and environment info
        printStartExecInfo( dmlScriptStr );

        //Step 1: parse configuration files & write any configuration specific global variables
        DMLConfig dmlconf = DMLConfig.readConfigurationFile(fnameOptConfig);
        ConfigurationManager.setGlobalConfig(dmlconf);
        CompilerConfig cconf = OptimizerUtils.constructCompilerConfig(dmlconf);
        ConfigurationManager.setGlobalConfig(cconf);
        LOG.debug("\nDML config: \n" + dmlconf.getConfigInfo());

        setGlobalFlags(dmlconf);
        Program rtprog = ScriptExecutorUtils.compileRuntimeProgram(dmlScriptStr, argVals, allArgs,
                scriptType, dmlconf, SystemMLAPI.DMLScript);
        List<GPUContext> gCtxs = ConfigurationManager.getDMLOptions().gpu ? GPUContextPool.getAllGPUContexts() : null;

        //double costs = CostEstimationWrapper.getTimeEstimate(rtprog, ExecutionContextFactory.createContext());
        //System.out.println("Estimated costs: "+costs);

        //Step 10: execute runtime program
        ExecutionContext ec = null;
        try {
            ec = ScriptExecutorUtils.executeRuntimeProgram(
                    rtprog, dmlconf, ConfigurationManager.isStatistics() ?
                            ConfigurationManager.getDMLOptions().getStatisticsMaxHeavyHitters() : 0,
                    new LocalVariableMap(), null, SystemMLAPI.DMLScript, gCtxs);
        }
        finally {
            if(ec != null && ec instanceof SparkExecutionContext)
                ((SparkExecutionContext) ec).close();
            LOG.info("END DML run " + getDateTime() );
            //cleanup scratch_space and all working dirs
            cleanupHadoopExecution( dmlconf );
        }
    }
=======
	/**
	 * The running body of DMLScript execution. This method should be called after execution properties have been correctly set,
	 * and customized parameters have been put into _argVals
	 *
	 * @param dmlScriptStr DML script string
	 * @param fnameOptConfig configuration file
	 * @param argVals map of argument values
	 * @param allArgs arguments
	 * @param scriptType type of script (DML or PyDML)
	 * @throws IOException if IOException occurs
	 */
	private static void execute(String dmlScriptStr, String fnameOptConfig, Map<String,String> argVals, String[] allArgs, ScriptType scriptType)
			throws IOException
	{
		SCRIPT_TYPE = scriptType;

		//print basic time and environment info
		printStartExecInfo( dmlScriptStr );

		//Step 1: parse configuration files & write any configuration specific global variables
		DMLConfig dmlconf = DMLConfig.readConfigurationFile(fnameOptConfig);
		ConfigurationManager.setGlobalConfig(dmlconf);
		CompilerConfig cconf = OptimizerUtils.constructCompilerConfig(dmlconf);
		ConfigurationManager.setGlobalConfig(cconf);
		LOG.debug("\nDML config: \n" + dmlconf.getConfigInfo());

		setGlobalFlags(dmlconf);
		Program rtprog = ScriptExecutorUtils.compileRuntimeProgram(dmlScriptStr, argVals, allArgs,
				scriptType, dmlconf, SystemMLAPI.DMLScript);
		List<GPUContext> gCtxs = ConfigurationManager.getDMLOptions().gpu ? GPUContextPool.getAllGPUContexts() : null;

		//double costs = CostEstimationWrapper.getTimeEstimate(rtprog, ExecutionContextFactory.createContext());
		//System.out.println("Estimated costs: "+costs);

		//Step 10: execute runtime program
		ExecutionContext ec = null;
		try {
			ec = ScriptExecutorUtils.executeRuntimeProgram(
					rtprog, ConfigurationManager.isStatistics() ?
							ConfigurationManager.getDMLOptions().getStatisticsMaxHeavyHitters() : 0,
					new LocalVariableMap(), null, SystemMLAPI.DMLScript, gCtxs);
		}
		finally {
			if(ec != null && ec instanceof SparkExecutionContext)
				((SparkExecutionContext) ec).close();
			LOG.info("END DML run " + getDateTime() );
			//cleanup scratch_space and all working dirs
			cleanupHadoopExecution( dmlconf );
		}
	}
>>>>>>> 3d09c4b1
	
	/**
	 * Sets the global flags in DMLScript based on user provided configuration
	 * 
	 * @param dmlconf user provided configuration
	 */
	public static void setGlobalFlags(DMLConfig dmlconf) {
		// Sets the GPUs to use for this process (a range, all GPUs, comma separated list or a specific GPU)
		GPUContextPool.AVAILABLE_GPUS = dmlconf.getTextValue(DMLConfig.AVAILABLE_GPUS);
		
		CacheableData.CACHING_BUFFER_SIZE = dmlconf.getDoubleValue(DMLConfig.CACHING_BUFFER_SIZE);
		if(CacheableData.CACHING_BUFFER_SIZE < 0 || CacheableData.CACHING_BUFFER_SIZE > 1) 
			throw new RuntimeException("Incorrect value (" + CacheableData.CACHING_BUFFER_SIZE + ") for the configuration " + DMLConfig.CACHING_BUFFER_SIZE);
				
		NativeHelper.initialize(dmlconf.getTextValue(DMLConfig.NATIVE_BLAS_DIR), dmlconf.getTextValue(DMLConfig.NATIVE_BLAS).trim());
		
		DMLScript.FLOATING_POINT_PRECISION = dmlconf.getTextValue(DMLConfig.FLOATING_POINT_PRECISION);
		org.apache.sysml.runtime.matrix.data.LibMatrixCUDA.resetFloatingPointPrecision();
	}
	
	/**
	 * Launcher for DML debugger. This method should be called after 
	 * execution and debug properties have been correctly set, and customized parameters
	 * 
	 * @param dmlScriptStr DML script contents (including new lines)
	 * @param fnameOptConfig Full path of configuration file for SystemML
	 * @param argVals Key-value pairs defining arguments of DML script
	 * @param scriptType type of script (DML or PyDML)
	 * @throws IOException if IOException occurs
	 */
	private static void launchDebugger(String dmlScriptStr, String fnameOptConfig, Map<String,String> argVals, ScriptType scriptType)
		throws IOException
	{		
		DMLDebuggerProgramInfo dbprog = new DMLDebuggerProgramInfo();
		
		//Step 1: parse configuration files
		DMLConfig conf = DMLConfig.readConfigurationFile(fnameOptConfig);
		ConfigurationManager.setGlobalConfig(conf);

		//Step 2: parse dml script

		ParserWrapper parser = ParserFactory.createParser(scriptType);
		DMLProgram prog = parser.parse(DML_FILE_PATH_ANTLR_PARSER, dmlScriptStr, argVals);
		
		//Step 3: construct HOP DAGs (incl LVA and validate)
		DMLTranslator dmlt = new DMLTranslator(prog);
		dmlt.liveVariableAnalysis(prog);
		dmlt.validateParseTree(prog);
		dmlt.constructHops(prog);

		//Step 4: rewrite HOP DAGs (incl IPA and memory estimates)
		dmlt.rewriteHopsDAG(prog);

		//Step 5: construct LOP DAGs
		dmlt.constructLops(prog);
	
		//Step 6: generate runtime program
		dbprog.rtprog = dmlt.getRuntimeProgram(prog, conf);
		
		try {
			//set execution environment
			initHadoopExecution(conf);
		
			//initialize an instance of SystemML debugger
			DMLDebugger SystemMLdb = new DMLDebugger(dbprog, dmlScriptStr);
			//run SystemML debugger
			SystemMLdb.runSystemMLDebugger();
		}
		finally {
			//cleanup scratch_space and all working dirs
			cleanupHadoopExecution(conf);
		}
	}

	public static void initHadoopExecution( DMLConfig config ) 
		throws IOException, ParseException, DMLRuntimeException
	{
		//check security aspects
		checkSecuritySetup( config );
		
		//create scratch space with appropriate permissions
		String scratch = config.getTextValue(DMLConfig.SCRATCH_SPACE);
		MapReduceTool.createDirIfNotExistOnHDFS(scratch, DMLConfig.DEFAULT_SHARED_DIR_PERMISSION);
		
		//cleanup working dirs from previous aborted runs with same pid in order to prevent conflicts
		cleanupHadoopExecution(config); 
		
		//init caching (incl set active)
		LocalFileUtils.createWorkingDirectory();
		CacheableData.initCaching();
		
		//reset statistics (required if multiple scripts executed in one JVM)
		Statistics.resetNoOfExecutedJobs();
		if( ConfigurationManager.isStatistics() )
			Statistics.reset();
	}
	
	private static void checkSecuritySetup(DMLConfig config) 
		throws IOException, DMLRuntimeException
	{
		//analyze local configuration
		String userName = System.getProperty( "user.name" );
		HashSet<String> groupNames = new HashSet<>();
		try{
			//check existence, for backwards compatibility to < hadoop 0.21
			if( UserGroupInformation.class.getMethod("getCurrentUser") != null ){
				String[] groups = UserGroupInformation.getCurrentUser().getGroupNames();
				Collections.addAll(groupNames, groups);
			}
		}catch(Exception ex){}
		
		//analyze hadoop configuration
		JobConf job = ConfigurationManager.getCachedJobConf();
		boolean localMode     = InfrastructureAnalyzer.isLocalMode(job);
		String taskController = job.get(MRConfigurationNames.MR_TASKTRACKER_TASKCONTROLLER, "org.apache.hadoop.mapred.DefaultTaskController");
		String ttGroupName    = job.get(MRConfigurationNames.MR_TASKTRACKER_GROUP,"null");
		String perm           = job.get(MRConfigurationNames.DFS_PERMISSIONS_ENABLED,"null"); //note: job.get("dfs.permissions.supergroup",null);
		URI fsURI             = FileSystem.getDefaultUri(job);

		//determine security states
		boolean flagDiffUser = !(   taskController.equals("org.apache.hadoop.mapred.LinuxTaskController") //runs map/reduce tasks as the current user
								 || localMode  // run in the same JVM anyway
								 || groupNames.contains( ttGroupName) ); //user in task tracker group 
		boolean flagLocalFS = fsURI==null || fsURI.getScheme().equals("file");
		boolean flagSecurity = perm.equals("yes"); 
		
		LOG.debug("SystemML security check: "
				+ "local.user.name = " + userName + ", "
				+ "local.user.groups = " + Arrays.toString(groupNames.toArray()) + ", "
				+ MRConfigurationNames.MR_JOBTRACKER_ADDRESS + " = " + job.get(MRConfigurationNames.MR_JOBTRACKER_ADDRESS) + ", "
				+ MRConfigurationNames.MR_TASKTRACKER_TASKCONTROLLER + " = " + taskController + ","
				+ MRConfigurationNames.MR_TASKTRACKER_GROUP + " = " + ttGroupName + ", "
				+ MRConfigurationNames.FS_DEFAULTFS + " = " + ((fsURI!=null) ? fsURI.getScheme() : "null") + ", "
				+ MRConfigurationNames.DFS_PERMISSIONS_ENABLED + " = " + perm );

		//print warning if permission issues possible
		if( flagDiffUser && ( flagLocalFS || flagSecurity ) ) {
			LOG.warn("Cannot run map/reduce tasks as user '"+userName+"'. Using tasktracker group '"+ttGroupName+"'.");
		}
	}
	
	public static void cleanupHadoopExecution( DMLConfig config ) 
		throws IOException, ParseException
	{
		//create dml-script-specific suffix
		StringBuilder sb = new StringBuilder();
		sb.append(Lop.FILE_SEPARATOR);
		sb.append(Lop.PROCESS_PREFIX);
		sb.append(DMLScript.getUUID());
		String dirSuffix = sb.toString();
		
		//1) cleanup scratch space (everything for current uuid) 
		//(required otherwise export to hdfs would skip assumed unnecessary writes if same name)
		MapReduceTool.deleteFileIfExistOnHDFS( config.getTextValue(DMLConfig.SCRATCH_SPACE) + dirSuffix );
		
		//2) cleanup hadoop working dirs (only required for LocalJobRunner (local job tracker), because
		//this implementation does not create job specific sub directories)
		JobConf job = new JobConf(ConfigurationManager.getCachedJobConf());
		if( InfrastructureAnalyzer.isLocalMode(job) ) {
			try {
				LocalFileUtils.deleteFileIfExists( DMLConfig.LOCAL_MR_MODE_STAGING_DIR + dirSuffix );
				LocalFileUtils.deleteFileIfExists( MRJobConfiguration.getLocalWorkingDirPrefix(job) + dirSuffix );
				MapReduceTool.deleteFileIfExistOnHDFS( MRJobConfiguration.getSystemWorkingDirPrefix(job) + dirSuffix );
				MapReduceTool.deleteFileIfExistOnHDFS( MRJobConfiguration.getStagingWorkingDirPrefix(job) + dirSuffix );
			}
			catch(Exception ex) {
				//we give only a warning because those directories are written by the mapred deamon 
				//and hence, execution can still succeed
				LOG.warn("Unable to cleanup hadoop working dirs: "+ex.getMessage());
			}
		}
		
		//3) cleanup systemml-internal working dirs
		CacheableData.cleanupCacheDir(); //might be local/hdfs
		LocalFileUtils.cleanupWorkingDirectory();
	}

	
	///////////////////////////////
	// private internal helper functionalities
	////////

	private static void printInvocationInfo(String fnameScript, String fnameOptConfig, Map<String,String> argVals) {
		LOG.debug("****** args to DML Script ******\n" + "UUID: " + getUUID() + "\n" + "SCRIPT PATH: " + fnameScript + "\n" 
			+ "RUNTIME: " + ConfigurationManager.getExecutionMode() + "\n" + "BUILTIN CONFIG: " + DMLConfig.DEFAULT_SYSTEMML_CONFIG_FILEPATH + "\n"
			+ "OPTIONAL CONFIG: " + fnameOptConfig + "\n");
		if( !argVals.isEmpty() ) {
			LOG.debug("Script arguments are: \n");
			for (int i=1; i<= argVals.size(); i++)
				LOG.debug("Script argument $" + i + " = " + argVals.get("$" + i) );
		}
	}
	
	private static void printStartExecInfo(String dmlScriptString) {
		LOG.info("BEGIN DML run " + getDateTime());
		LOG.debug("DML script: \n" + dmlScriptString);
		if (ConfigurationManager.getExecutionMode() == RUNTIME_PLATFORM.HADOOP || ConfigurationManager.getExecutionMode() == RUNTIME_PLATFORM.HYBRID) {
			String hadoop_home = System.getenv("HADOOP_HOME");
			LOG.info("HADOOP_HOME: " + hadoop_home);
		}
	}
	
	private static String getDateTime() {
		DateFormat dateFormat = new SimpleDateFormat("MM/dd/yyyy HH:mm:ss");
		Date date = new Date();
		return dateFormat.format(date);
	}

	private static void cleanSystemMLWorkspace() {
		try {
			//read the default config
			DMLConfig conf = DMLConfig.readConfigurationFile(null);
			
			//run cleanup job to clean remote local tmp dirs
			CleanupMR.runJob(conf);
			
			//cleanup scratch space (on HDFS)
			String scratch = conf.getTextValue(DMLConfig.SCRATCH_SPACE);
			if( scratch != null )
				MapReduceTool.deleteFileIfExistOnHDFS(scratch);
			
			//cleanup local working dir
			String localtmp = conf.getTextValue(DMLConfig.LOCAL_TMP_DIR);
			if( localtmp != null )
				LocalFileUtils.cleanupRcWorkingDirectory(localtmp);
		}
		catch(Exception ex) {
			throw new DMLException("Failed to run SystemML workspace cleanup.", ex);
		}
	}
}<|MERGE_RESOLUTION|>--- conflicted
+++ resolved
@@ -376,58 +376,6 @@
 	// (core compilation and execute)
 	////////
 
-<<<<<<< HEAD
-    /**
-     * The running body of DMLScript execution. This method should be called after execution properties have been correctly set,
-     * and customized parameters have been put into _argVals
-     *
-     * @param dmlScriptStr DML script string
-     * @param fnameOptConfig configuration file
-     * @param argVals map of argument values
-     * @param allArgs arguments
-     * @param scriptType type of script (DML or PyDML)
-     * @throws IOException if IOException occurs
-     */
-    private static void execute(String dmlScriptStr, String fnameOptConfig, Map<String,String> argVals, String[] allArgs, ScriptType scriptType)
-            throws IOException
-    {
-        SCRIPT_TYPE = scriptType;
-
-        //print basic time and environment info
-        printStartExecInfo( dmlScriptStr );
-
-        //Step 1: parse configuration files & write any configuration specific global variables
-        DMLConfig dmlconf = DMLConfig.readConfigurationFile(fnameOptConfig);
-        ConfigurationManager.setGlobalConfig(dmlconf);
-        CompilerConfig cconf = OptimizerUtils.constructCompilerConfig(dmlconf);
-        ConfigurationManager.setGlobalConfig(cconf);
-        LOG.debug("\nDML config: \n" + dmlconf.getConfigInfo());
-
-        setGlobalFlags(dmlconf);
-        Program rtprog = ScriptExecutorUtils.compileRuntimeProgram(dmlScriptStr, argVals, allArgs,
-                scriptType, dmlconf, SystemMLAPI.DMLScript);
-        List<GPUContext> gCtxs = ConfigurationManager.getDMLOptions().gpu ? GPUContextPool.getAllGPUContexts() : null;
-
-        //double costs = CostEstimationWrapper.getTimeEstimate(rtprog, ExecutionContextFactory.createContext());
-        //System.out.println("Estimated costs: "+costs);
-
-        //Step 10: execute runtime program
-        ExecutionContext ec = null;
-        try {
-            ec = ScriptExecutorUtils.executeRuntimeProgram(
-                    rtprog, dmlconf, ConfigurationManager.isStatistics() ?
-                            ConfigurationManager.getDMLOptions().getStatisticsMaxHeavyHitters() : 0,
-                    new LocalVariableMap(), null, SystemMLAPI.DMLScript, gCtxs);
-        }
-        finally {
-            if(ec != null && ec instanceof SparkExecutionContext)
-                ((SparkExecutionContext) ec).close();
-            LOG.info("END DML run " + getDateTime() );
-            //cleanup scratch_space and all working dirs
-            cleanupHadoopExecution( dmlconf );
-        }
-    }
-=======
 	/**
 	 * The running body of DMLScript execution. This method should be called after execution properties have been correctly set,
 	 * and customized parameters have been put into _argVals
@@ -478,7 +426,6 @@
 			cleanupHadoopExecution( dmlconf );
 		}
 	}
->>>>>>> 3d09c4b1
 	
 	/**
 	 * Sets the global flags in DMLScript based on user provided configuration
