--- conflicted
+++ resolved
@@ -31,11 +31,7 @@
 import org.apache.hadoop.fs.Path;
 import org.apache.wink.json4j.JSONArray;
 import org.apache.wink.json4j.JSONObject;
-<<<<<<< HEAD
-import org.apache.sysml.api.DMLScript;
-=======
 import org.apache.sysml.conf.CompilerConfig.ConfigType;
->>>>>>> ab5b27c9
 import org.apache.sysml.conf.ConfigurationManager;
 import org.apache.sysml.hops.DataGenOp;
 import org.apache.sysml.parser.LanguageException.LanguageErrorCodes;
@@ -133,42 +129,6 @@
 	public void setCheckMetadata(boolean checkMetadata) {
 		_checkMetadata = checkMetadata;
 	}
-
-	private static ArrayList<ParameterExpression> getMatrixParametersForTensorFn(DataExpression dataExpr, ArrayList<ParameterExpression> passedParamExprs,
-			String filename, int blp, int bcp, int elp, int ecp) throws DMLParseException {
-		ArrayList<ParameterExpression> newPassedParamExprs = new ArrayList<ParameterExpression>();
-		for(ParameterExpression currExpr : passedParamExprs) {
-			if(currExpr.getName() != null && currExpr.getName().equals("shape")) {
-				if(currExpr.getExpr() instanceof ExpressionList) {
-					// Replace shape by rows and columns
-					ArrayList<Expression> shape = ((ExpressionList) currExpr.getExpr()).getValue();
-					if(shape.size() < 2) {
-						throw new DMLParseException(filename, dataExpr.printErrorLocation(blp, bcp) 
-								+ "only tensors of shape > 1 supported");
-					}
-					
-					Expression cols = shape.get(1);
-					for(int i = 2; i < shape.size(); i++) {
-						BinaryExpression temp = new BinaryExpression(BinaryOp.MULT, 
-								filename, blp, bcp, elp, ecp);
-						temp.setLeft(cols);
-						temp.setRight(shape.get(i));
-						cols = temp;
-					}
-					newPassedParamExprs.add(new ParameterExpression("rows", shape.get(0)));
-					newPassedParamExprs.add(new ParameterExpression("cols", cols));
-				}
-				else {
-					throw new DMLParseException(filename, dataExpr.printErrorLocation(blp, bcp) 
-							+ "tensor method must have at least shape parameter");
-				}
-			}
-			else {
-				newPassedParamExprs.add(currExpr);
-			}
-		}
-		return newPassedParamExprs;
-	}
 	
 	public static DataExpression getDataExpression(String functionName, ArrayList<ParameterExpression> passedParamExprs, 
 				String filename, int blp, int bcp, int elp, int ecp) throws DMLParseException {
@@ -249,16 +209,11 @@
 			dataExpr.setRandDefault();
 		}
 		
-		else if (functionName.equals("matrix") || functionName.equals("tensor")){
-			
+		else if (functionName.equals("matrix")){
 			dop = Expression.DataOp.MATRIX;
 			dataExpr = new DataExpression(dop, new HashMap<String,Expression>(),
 					filename, blp, bcp, elp, ecp);
 		
-			if(functionName.equals("tensor")) {
-				passedParamExprs = getMatrixParametersForTensorFn(dataExpr, passedParamExprs, filename, blp, bcp, elp, ecp); 
-			}
-			
 			int namedParamCount = 0, unnamedParamCount = 0;
 			for (ParameterExpression currExpr : passedParamExprs) {
 				if (currExpr.getName() == null)
