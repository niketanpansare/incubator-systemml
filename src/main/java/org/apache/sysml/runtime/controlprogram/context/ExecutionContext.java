/*
 * Licensed to the Apache Software Foundation (ASF) under one
 * or more contributor license agreements.  See the NOTICE file
 * distributed with this work for additional information
 * regarding copyright ownership.  The ASF licenses this file
 * to you under the Apache License, Version 2.0 (the
 * "License"); you may not use this file except in compliance
 * with the License.  You may obtain a copy of the License at
 * 
 *   http://www.apache.org/licenses/LICENSE-2.0
 * 
 * Unless required by applicable law or agreed to in writing,
 * software distributed under the License is distributed on an
 * "AS IS" BASIS, WITHOUT WARRANTIES OR CONDITIONS OF ANY
 * KIND, either express or implied.  See the License for the
 * specific language governing permissions and limitations
 * under the License.
 */

package org.apache.sysml.runtime.controlprogram.context;

import java.util.ArrayList;
import java.util.Arrays;
import java.util.List;
import java.util.stream.Collectors;

import org.apache.commons.logging.Log;
import org.apache.commons.logging.LogFactory;
import org.apache.sysml.api.DMLScript;
import org.apache.sysml.conf.ConfigurationManager;
import org.apache.sysml.debug.DMLFrame;
import org.apache.sysml.debug.DMLProgramCounter;
import org.apache.sysml.debug.DebugState;
import org.apache.sysml.parser.DMLProgram;
import org.apache.sysml.parser.Expression.ValueType;
import org.apache.sysml.runtime.DMLRuntimeException;
import org.apache.sysml.runtime.controlprogram.LocalVariableMap;
import org.apache.sysml.runtime.controlprogram.Program;
import org.apache.sysml.runtime.controlprogram.caching.CacheableData;
import org.apache.sysml.runtime.controlprogram.caching.FrameObject;
import org.apache.sysml.runtime.controlprogram.caching.MatrixObject;
import org.apache.sysml.runtime.controlprogram.caching.MatrixObject.UpdateType;
import org.apache.sysml.runtime.instructions.Instruction;
import org.apache.sysml.runtime.instructions.cp.CPInstruction;
import org.apache.sysml.runtime.instructions.cp.CPOperand;
import org.apache.sysml.runtime.instructions.cp.Data;
import org.apache.sysml.runtime.instructions.cp.FunctionCallCPInstruction;
import org.apache.sysml.runtime.instructions.cp.ListObject;
import org.apache.sysml.runtime.instructions.cp.ScalarObject;
import org.apache.sysml.runtime.instructions.cp.ScalarObjectFactory;
import org.apache.sysml.runtime.instructions.gpu.context.GPUContext;
import org.apache.sysml.runtime.instructions.gpu.context.GPUObject;
import org.apache.sysml.runtime.matrix.MatrixCharacteristics;
import org.apache.sysml.runtime.matrix.MetaDataFormat;
import org.apache.sysml.runtime.matrix.MetaData;
import org.apache.sysml.runtime.matrix.data.FrameBlock;
import org.apache.sysml.runtime.matrix.data.InputInfo;
import org.apache.sysml.runtime.matrix.data.MatrixBlock;
import org.apache.sysml.runtime.matrix.data.OutputInfo;
import org.apache.sysml.runtime.matrix.data.Pair;
import org.apache.sysml.runtime.util.MapReduceTool;
import org.apache.sysml.utils.GPUStatistics;
import org.apache.sysml.utils.Statistics;


public class ExecutionContext {
	protected static final Log LOG = LogFactory.getLog(ExecutionContext.class.getName());

	//program reference (e.g., function repository)
	protected Program _prog = null;
	
	//symbol table
	protected LocalVariableMap _variables;
	
	//debugging (optional)
	protected DebugState _dbState = null;

	/**
	 * List of {@link GPUContext}s owned by this {@link ExecutionContext}
	 */
	protected List<GPUContext> _gpuContexts = new ArrayList<>();

	protected ExecutionContext()
	{
		//protected constructor to force use of ExecutionContextFactory
		this( true, null );
	}

	protected ExecutionContext( boolean allocateVariableMap, Program prog )
	{
		//protected constructor to force use of ExecutionContextFactory
		if( allocateVariableMap )
			_variables = new LocalVariableMap();
		else
			_variables = null;
		_prog = prog;
		if (DMLScript.ENABLE_DEBUG_MODE){
			_dbState = DebugState.getInstance();
		}
	}
<<<<<<< HEAD

=======
	
>>>>>>> 4b79e25e
	public Program getProgram(){
		return _prog;
	}

	public void setProgram(Program prog) {
		_prog = prog;
	}
	
	public LocalVariableMap getVariables() {
		return _variables;
	}
	
	public void setVariables(LocalVariableMap vars) {
		_variables = vars;
	}

	/**
	 * Get the i-th GPUContext
	 * @param index index of the GPUContext
	 * @return a valid GPUContext or null if the indexed GPUContext does not exist.
	 */
    public GPUContext getGPUContext(int index) {
    	try {
			return _gpuContexts.get(index);
		} catch (IndexOutOfBoundsException e){
    		return null;
		}
    }

	/**
	 * Sets the list of GPUContexts
	 * @param gpuContexts a collection of GPUContexts
	 */
	public void setGPUContexts(List<GPUContext> gpuContexts){
		_gpuContexts = gpuContexts;
	}

	/**
	 * Gets the list of GPUContexts
	 * @return a list of GPUContexts
	 */
	public List<GPUContext> getGPUContexts() {
		return _gpuContexts;
	}

	/**
	 * Gets the number of GPUContexts
	 * @return number of GPUContexts
	 */
	public int getNumGPUContexts() {
    	return _gpuContexts.size();
	}

	/* -------------------------------------------------------
	 * Methods to handle variables and associated data objects
	 * -------------------------------------------------------
	 */
	
	public Data getVariable(String name) {
		return _variables.get(name);
	}
	
	public Data getVariable(CPOperand operand) {
		return operand.getDataType().isScalar() ?
			getScalarInput(operand) : getVariable(operand.getName());
	}
	
	public void setVariable(String name, Data val) {
		_variables.put(name, val);
	}
	
	public boolean containsVariable(String name) {
		return _variables.keySet().contains(name);
	}

	public Data removeVariable(String name) {
		return _variables.remove(name);
	}

	public void setMetaData(String fname, MetaData md) {
		_variables.get(fname).setMetaData(md);
	}
	
	public MetaData getMetaData(String varname) {
		return _variables.get(varname).getMetaData();
	}
	
	public boolean isMatrixObject(String varname) {
		Data dat = getVariable(varname);
		return (dat!= null && dat instanceof MatrixObject);
	}
	
	public MatrixObject getMatrixObject(CPOperand input) {
		return getMatrixObject(input.getName());
	}

	public MatrixObject getMatrixObject(String varname) {
		Data dat = getVariable(varname);
		
		//error handling if non existing or no matrix
		if( dat == null )
			throw new DMLRuntimeException("Variable '"+varname+"' does not exist in the symbol table.");
		if( !(dat instanceof MatrixObject) )
			throw new DMLRuntimeException("Variable '"+varname+"' is not a matrix.");
		
		return (MatrixObject) dat;
	}

	public boolean isFrameObject(String varname) {
		Data dat = getVariable(varname);
		return (dat!= null && dat instanceof FrameObject);
	}
	
	public FrameObject getFrameObject(CPOperand input) {
		return getFrameObject(input.getName());
	}
	
	public FrameObject getFrameObject(String varname) {
		Data dat = getVariable(varname);
		//error handling if non existing or no matrix
		if( dat == null )
			throw new DMLRuntimeException("Variable '"+varname+"' does not exist in the symbol table.");
		if( !(dat instanceof FrameObject) )
			throw new DMLRuntimeException("Variable '"+varname+"' is not a frame.");
		return (FrameObject) dat;
	}

	public CacheableData<?> getCacheableData(CPOperand input) {
		return getCacheableData(input.getName());
	}
	
	public CacheableData<?> getCacheableData(String varname) {
		Data dat = getVariable(varname);
		//error handling if non existing or no matrix
		if( dat == null )
			throw new DMLRuntimeException("Variable '"+varname+"' does not exist in the symbol table.");
		if( !(dat instanceof CacheableData<?>) )
			throw new DMLRuntimeException("Variable '"+varname+"' is not a matrix or frame.");
		return (CacheableData<?>) dat;
	}

	public void releaseCacheableData(String varname) {
		CacheableData<?> dat = getCacheableData(varname);
		dat.release();
	}
	
	public MatrixCharacteristics getMatrixCharacteristics( String varname ) {
		return getMetaData(varname).getMatrixCharacteristics();
	}
	
	/**
	 * Pins a matrix variable into memory, update the finegrained statistics and returns the internal matrix block.
	 * 
	 * @param varName variable name
	 * @param opcode  extended opcode
	 * @return matrix block
	 */
	public MatrixBlock getMatrixInput(String varName, String opcode) {
		long t1 = opcode != null && ConfigurationManager.isStatistics() && ConfigurationManager.isFinegrainedStatistics() ? System.nanoTime() : 0;
		MatrixBlock mb = getMatrixInput(varName);
		if(opcode != null && ConfigurationManager.isStatistics() && ConfigurationManager.isFinegrainedStatistics()) {
			long t2 = System.nanoTime();
			if(mb.isInSparseFormat())
				GPUStatistics.maintainCPMiscTimes(opcode, CPInstruction.MISC_TIMER_GET_SPARSE_MB, t2-t1);
			else
				GPUStatistics.maintainCPMiscTimes(opcode, CPInstruction.MISC_TIMER_GET_DENSE_MB, t2-t1);
		}
		return mb;
	}
	
	/**
	 * Pins a matrix variable into memory and returns the internal matrix block.
	 * 
	 * @param varName variable name
	 * @return matrix block
	 */
	public MatrixBlock getMatrixInput(String varName) {
		MatrixObject mo = getMatrixObject(varName);
		return mo.acquireRead();
	}
	
	public void setMetaData(String varName, long nrows, long ncols) {
		MatrixObject mo = getMatrixObject(varName);
		if(mo.getNumRows() == nrows && mo.getNumColumns() == ncols) 
			return;
		MetaData oldMetaData = mo.getMetaData();
		if( oldMetaData == null || !(oldMetaData instanceof MetaDataFormat) )
			throw new DMLRuntimeException("Metadata not available");
		MatrixCharacteristics mc = new MatrixCharacteristics(nrows, ncols,
			(int) mo.getNumRowsPerBlock(), (int)mo.getNumColumnsPerBlock());
		mo.setMetaData(new MetaDataFormat(mc, 
			((MetaDataFormat)oldMetaData).getOutputInfo(),
			((MetaDataFormat)oldMetaData).getInputInfo()));
	}
	
	/**
	 * Compares two potential dimensions d1 and d2 and return the one which is not -1.
	 * This method is useful when the dimensions are not known at compile time, but are known at runtime.
	 *  
	 * @param d1 dimension1
	 * @param d2 dimension1
	 * @return valid d1 or d2
	 */
	private static long validateDimensions(long d1, long d2) {
		if(d1 >= 0 && d2 >= 0 && d1 != d2) {
			throw new DMLRuntimeException("Incorrect dimensions:" + d1 + " != " + d2);
		}
		return Math.max(d1, d2);
	}

	/**
	 * Allocates a dense matrix on the GPU (for output)
	 * @param varName	name of the output matrix (known by this {@link ExecutionContext})
	 * @param numRows number of rows of matrix object
	 * @param numCols number of columns of matrix object
	 * @return a pair containing the wrapping {@link MatrixObject} and a boolean indicating whether a cuda memory allocation took place (as opposed to the space already being allocated)
	 */
	public Pair<MatrixObject, Boolean> getDenseMatrixOutputForGPUInstruction(String varName, long numRows, long numCols) {
		MatrixObject mo = allocateGPUMatrixObject(varName, numRows, numCols);
		boolean allocated = mo.getGPUObject(getGPUContext(0)).acquireDeviceModifyDense();
		mo.getMatrixCharacteristics().setNonZeros(-1);
		return new Pair<>(mo, allocated);
	}

	/**
	 * Allocates a sparse matrix in CSR format on the GPU.
	 * Assumes that mat.getNumRows() returns a valid number
	 * 
	 * @param varName variable name
	 * @param numRows number of rows of matrix object
	 * @param numCols number of columns of matrix object
	 * @param nnz number of non zeroes
	 * @return matrix object
	 */
	public Pair<MatrixObject, Boolean> getSparseMatrixOutputForGPUInstruction(String varName, long numRows, long numCols, long nnz) {
		MatrixObject mo = allocateGPUMatrixObject(varName, numRows, numCols);
		mo.getMatrixCharacteristics().setNonZeros(nnz);
		boolean allocated = mo.getGPUObject(getGPUContext(0)).acquireDeviceModifySparse();
		return new Pair<>(mo, allocated);
	}

	/**
	 * Allocates the {@link GPUObject} for a given LOPS Variable (eg. _mVar3)
	 * @param varName variable name
	 * @param numRows number of rows of matrix object
	 * @param numCols number of columns of matrix object
	 * @return matrix object
	 */
	public MatrixObject allocateGPUMatrixObject(String varName, long numRows, long numCols) {
		MatrixObject mo = getMatrixObject(varName);
		long dim1 = -1; long dim2 = -1;
		DMLRuntimeException e = null;
		try {
			dim1 = validateDimensions(mo.getNumRows(), numRows);
		} catch(DMLRuntimeException e1) {
			e = e1;
		}
		try {
			dim2 = validateDimensions(mo.getNumColumns(), numCols);
		} catch(DMLRuntimeException e1) {
			e = e1;
		}
		if(e != null) {
			throw new DMLRuntimeException("Incorrect dimensions given to allocateGPUMatrixObject: [" + numRows + "," + numCols + "], "
					+ "[" + mo.getNumRows() + "," + mo.getNumColumns() + "]", e);
		}
		if(dim1 != mo.getNumRows() || dim2 != mo.getNumColumns()) {
			// Set unknown dimensions
			mo.getMatrixCharacteristics().setDimension(dim1, dim2);
		}
		if( mo.getGPUObject(getGPUContext(0)) == null ) {
			GPUObject newGObj = getGPUContext(0).createGPUObject(mo);
			mo.setGPUObject(getGPUContext(0), newGObj);
		}
		// The lock is added here for an output block
		// so that any block currently in use is not deallocated by eviction on the GPU
		mo.getGPUObject(getGPUContext(0)).addWriteLock();
		return mo;
	}

	public MatrixObject getMatrixInputForGPUInstruction(String varName, String opcode) {
		GPUContext gCtx = getGPUContext(0);
		MatrixObject mo = getMatrixObject(varName);
		if(mo == null) {
			throw new DMLRuntimeException("No matrix object available for variable:" + varName);
		}

		if( mo.getGPUObject(gCtx) == null ) {
			GPUObject newGObj = gCtx.createGPUObject(mo);
			mo.setGPUObject(gCtx, newGObj);
		}
		// No need to perform acquireRead here because it is performed in copyFromHostToDevice
		mo.getGPUObject(gCtx).acquireDeviceRead(opcode);
		return mo;
	}
	
	/**
	 * Unpins a currently pinned matrix variable and update fine-grained statistics. 
	 * 
	 * @param varName variable name
	 */
	public void releaseMatrixInput(String varName) {
		getMatrixObject(varName).release();
	}
	
	public void releaseMatrixInput(String varName, String opcode) {
		long t1 = opcode != null && ConfigurationManager.isStatistics() && ConfigurationManager.isFinegrainedStatistics() ? System.nanoTime() : 0;
		releaseMatrixInput(varName);
		if(opcode != null && ConfigurationManager.isStatistics() && ConfigurationManager.isFinegrainedStatistics()) {
			long t2 = System.nanoTime();
			GPUStatistics.maintainCPMiscTimes(opcode, CPInstruction.MISC_TIMER_RELEASE_INPUT_MB, t2-t1);
		}
	}
	
	public void releaseMatrixInputForGPUInstruction(String varName) {
		MatrixObject mo = getMatrixObject(varName);
		mo.getGPUObject(getGPUContext(0)).releaseInput();
	}
	
	/**
	 * Pins a frame variable into memory and returns the internal frame block.
	 * 
	 * @param varName variable name
	 * @return frame block
	 */
	public FrameBlock getFrameInput(String varName) {
		FrameObject fo = getFrameObject(varName);
		return fo.acquireRead();
	}
	
	/**
	 * Unpins a currently pinned frame variable. 
	 * 
	 * @param varName variable name
	 */
	public void releaseFrameInput(String varName) {
		FrameObject fo = getFrameObject(varName);
		fo.release();
	}
	
	public ScalarObject getScalarInput(CPOperand input) {
		return input.isLiteral() ? input.getLiteral() : 
			getScalarInput(input.getName(), input.getValueType(), false);
	}
	
	public ScalarObject getScalarInput(String name, ValueType vt, boolean isLiteral) {
		if ( isLiteral ) {
			return ScalarObjectFactory.createScalarObject(vt, name);
		}
		else {
			Data obj = getVariable(name);
			if (obj == null)
				throw new DMLRuntimeException("Unknown variable: " + name);
			return (ScalarObject) obj;
		}
	}

	public void setScalarOutput(String varName, ScalarObject so) {
		setVariable(varName, so);
	}

	public ListObject getListObject(String name) {
		Data dat = getVariable(name);
		//error handling if non existing or no list
		if (dat == null)
			throw new DMLRuntimeException("Variable '" + name + "' does not exist in the symbol table.");
		if (!(dat instanceof ListObject))
			throw new DMLRuntimeException("Variable '" + name + "' is not a list.");
		return (ListObject) dat;
	}

	public void releaseMatrixOutputForGPUInstruction(String varName) {
		MatrixObject mo = getMatrixObject(varName);
		if(mo.getGPUObject(getGPUContext(0)) == null || !mo.getGPUObject(getGPUContext(0)).isAllocated()) {
			throw new DMLRuntimeException("No output is allocated on GPU");
		}
		setMetaData(varName, new MetaDataFormat(mo.getMatrixCharacteristics(), OutputInfo.BinaryBlockOutputInfo, InputInfo.BinaryBlockInputInfo));
		mo.getGPUObject(getGPUContext(0)).releaseOutput();
	}
	
	public void setMatrixOutput(String varName, MatrixBlock outputData) {
		MatrixObject mo = getMatrixObject(varName);
		mo.acquireModify(outputData);
		mo.release();
		setVariable(varName, mo);
	}
	
	public void setMatrixOutput(String varName, MatrixBlock outputData, String opcode) {
		setMatrixOutput(varName, outputData);
	}

	public void setMatrixOutput(String varName, MatrixBlock outputData, UpdateType flag) {
		if( flag.isInPlace() ) {
			//modify metadata to carry update status
			MatrixObject mo = getMatrixObject(varName);
			mo.setUpdateType( flag );
		}
		setMatrixOutput(varName, outputData);
	}
	
	public void setMatrixOutput(String varName, MatrixBlock outputData, UpdateType flag, String opcode) {
		setMatrixOutput(varName, outputData, flag);
	}

	public void setFrameOutput(String varName, FrameBlock outputData) {
		FrameObject fo = getFrameObject(varName);
		fo.acquireModify(outputData);
		fo.release();
		setVariable(varName, fo);
	}
	
	public List<MatrixBlock> getMatrixInputs(CPOperand[] inputs) {
		return Arrays.stream(inputs).filter(in -> in.isMatrix())
			.map(in -> getMatrixInput(in.getName())).collect(Collectors.toList());
	}
	
	public List<ScalarObject> getScalarInputs(CPOperand[] inputs) {
		return Arrays.stream(inputs).filter(in -> in.isScalar())
			.map(in -> getScalarInput(in)).collect(Collectors.toList());
	}
	
	public void releaseMatrixInputs(CPOperand[] inputs) {
		Arrays.stream(inputs).filter(in -> in.isMatrix())
			.forEach(in -> releaseMatrixInput(in.getName()));
	}
	
	/**
	 * Pin a given list of variables i.e., set the "clean up" state in 
	 * corresponding matrix objects, so that the cached data inside these
	 * objects is not cleared and the corresponding HDFS files are not 
	 * deleted (through rmvar instructions). 
	 * 
	 * This is necessary for: function input variables, parfor result variables, 
	 * parfor shared inputs that are passed to functions.
	 * 
	 * The function returns the OLD "clean up" state of matrix objects.
	 * 
	 * @param varList variable list
	 * @return indicator vector of old cleanup state of matrix objects
	 */
	public boolean[] pinVariables(List<String> varList) 
	{
		//analyze list variables
		int nlist = 0;
		int nlistItems = 0;
		for( int i=0; i<varList.size(); i++ ) {
			Data dat = _variables.get(varList.get(i));
			if( dat instanceof ListObject ) {
				nlistItems += ((ListObject)dat).getNumCacheableData();
				nlist++;
			}
		}
		
		//2-pass approach since multiple vars might refer to same matrix object
		boolean[] varsState = new boolean[varList.size()-nlist+nlistItems];
		
		//step 1) get current information
		for( int i=0, pos=0; i<varList.size(); i++ ) {
			Data dat = _variables.get(varList.get(i));
			if( dat instanceof CacheableData<?>  )
				varsState[pos++] = ((CacheableData<?>)dat).isCleanupEnabled();
			else if( dat instanceof ListObject )
				for( Data dat2 : ((ListObject)dat).getData() )
					if( dat2 instanceof CacheableData<?> )
						varsState[pos++] = ((CacheableData<?>)dat2).isCleanupEnabled();
		}
		
		//step 2) pin variables
		for( int i=0; i<varList.size(); i++ ) {
			Data dat = _variables.get(varList.get(i));
			if( dat instanceof CacheableData<?> )
				((CacheableData<?>)dat).enableCleanup(false);
			else if( dat instanceof ListObject )
				for( Data dat2 : ((ListObject)dat).getData() )
					if( dat2 instanceof CacheableData<?> )
						((CacheableData<?>)dat2).enableCleanup(false);
		}
		
		return varsState;
	}
	
	/**
	 * Unpin the a given list of variables by setting their "cleanup" status
	 * to the values specified by <code>varsStats</code>.
	 * 
	 * Typical usage:
	 *    <code> 
	 *    oldStatus = pinVariables(varList);
	 *    ...
	 *    unpinVariables(varList, oldStatus);
	 *    </code>
	 * 
	 * i.e., a call to unpinVariables() is preceded by pinVariables().
	 * 
	 * @param varList variable list
	 * @param varsState variable state
	 */
	public void unpinVariables(List<String> varList, boolean[] varsState) {
		for( int i=0, pos=0; i<varList.size(); i++ ) {
			Data dat = _variables.get(varList.get(i));
			if( dat instanceof CacheableData<?> )
				((CacheableData<?>)dat).enableCleanup(varsState[pos++]);
			else if( dat instanceof ListObject )
				for( Data dat2 : ((ListObject)dat).getData() )
					if( dat2 instanceof CacheableData<?> )
						((CacheableData<?>)dat2).enableCleanup(varsState[pos++]);
		}
	}
	
	/**
	 * NOTE: No order guaranteed, so keep same list for pin and unpin. 
	 * 
	 * @return list of all variable names.
	 */
	public ArrayList<String> getVarList() {
		return new ArrayList<>(_variables.keySet());
	}
	
	/**
	 * NOTE: No order guaranteed, so keep same list for pin and unpin. 
	 * 
	 * @return list of all variable names of partitioned matrices.
	 */
	public ArrayList<String> getVarListPartitioned() {
		ArrayList<String> ret = new ArrayList<>();
		for( String var : _variables.keySet() ) {
			Data dat = _variables.get(var);
			if( dat instanceof MatrixObject 
				&& ((MatrixObject)dat).isPartitioned() )
				ret.add(var);
		}
		return ret;
	}
	
	public final void cleanupDataObject(Data dat) {
		if( dat == null ) return;
		if ( dat instanceof CacheableData )
			cleanupCacheableData( (CacheableData<?>)dat );
		else if( dat instanceof ListObject )
			for( Data dat2 : ((ListObject)dat).getData() )
				if( dat2 instanceof CacheableData<?> )
					cleanupCacheableData( (CacheableData<?>)dat2 );
	}
	
	public void cleanupCacheableData(CacheableData<?> mo) {
		if (ConfigurationManager.isJMLCMemStatistics())
			Statistics.removeCPMemObject(System.identityHashCode(mo));
		//early abort w/o scan of symbol table if no cleanup required
		boolean fileExists = (mo.isHDFSFileExists() && mo.getFileName() != null);
		if( !CacheableData.isCachingActive() && !fileExists )
			return;
		
		try {
			//compute ref count only if matrix cleanup actually necessary
			if ( mo.isCleanupEnabled() && !getVariables().hasReferences(mo) )  {
				mo.clearData(); //clean cached data
				if( fileExists ) {
					MapReduceTool.deleteFileIfExistOnHDFS(mo.getFileName());
					MapReduceTool.deleteFileIfExistOnHDFS(mo.getFileName()+".mtd");
				}
			}
		}
		catch(Exception ex) {
			throw new DMLRuntimeException(ex);
		}
	}
	
	
	///////////////////////////////
	// Debug State Functionality
	///////////////////////////////
	
	public void initDebugProgramCounters() 
	{
		if (DMLScript.ENABLE_DEBUG_MODE){
			_dbState.pc = new DMLProgramCounter(DMLProgram.DEFAULT_NAMESPACE, "main", 0, 0); //initialize program counter (pc)
			_dbState.prevPC = new DMLProgramCounter(DMLProgram.DEFAULT_NAMESPACE, "main", 0, 0); //initialize previous pc
		}
	}

	public void updateDebugState( int index ) {
		if(DMLScript.ENABLE_DEBUG_MODE) {
			_dbState.getPC().setProgramBlockNumber(index);
		}
	}

	public void updateDebugState( Instruction currInst ) {
		if (DMLScript.ENABLE_DEBUG_MODE) {
			// New change so that shell doesnot seem like it is hanging while running MR job
			// Since UI cannot accept instructions when user is submitting the program
			_dbState.nextCommand = false;
			// Change to stop before first instruction of a given line
			//update current instruction ID and line number 
			_dbState.getPC().setInstID(currInst.getInstID());
			_dbState.getPC().setLineNumber(currInst.getLineNum());
			// Change to stop before first instruction of a given line
			suspendIfAskedInDebugMode(currInst);
		}
	}

	public void clearDebugProgramCounters() {
		if(DMLScript.ENABLE_DEBUG_MODE) {
			_dbState.pc = null;
		}
	}
	
	public void handleDebugException( Exception ex ) {
		_dbState.getDMLStackTrace(ex);
		_dbState.suspend = true;
	}

	public void handleDebugFunctionEntry( FunctionCallCPInstruction funCallInst ) {
		//push caller frame into call stack
		_dbState.pushFrame(getVariables(), _dbState.getPC());
		//initialize pc for callee's frame
		_dbState.pc = new DMLProgramCounter(funCallInst.getNamespace(), funCallInst.getFunctionName(), 0, 0);
	}
	
	public void handleDebugFunctionExit( FunctionCallCPInstruction funCallInst ) {
		//pop caller frame from call stack
		DMLFrame fr = _dbState.popFrame();
		//update pc to caller's frame
		_dbState.pc = fr.getPC();
	}
	
	public DebugState getDebugState() {
		return _dbState;
	}
	
	/**
	 * This function should be called only if user has specified -debug option.
	 * In this function, if the user has issued one of the step instructions or
	 * has enabled suspend flag in previous instruction (through breakpoint),
	 * then it will wait until user issues a new debugger command.
	 * 
	 * @param currInst current instruction
	 */
	@SuppressWarnings("deprecation")
	private void suspendIfAskedInDebugMode(Instruction currInst ) {
		if (!DMLScript.ENABLE_DEBUG_MODE) {
			System.err.println("ERROR: The function suspendIfAskedInDebugMode should not be called in non-debug mode.");
		}
		//check for stepping options
		if (!_dbState.suspend && _dbState.dbCommand != null) { 
			if (_dbState.dbCommand.equalsIgnoreCase("step_instruction")) {
				System.out.format("Step instruction reached at %s.\n", _dbState.getPC().toString());
				_dbState.suspend = true;
			}
			else if (_dbState.dbCommand.equalsIgnoreCase("step_line") && _dbState.prevPC.getLineNumber() != currInst.getLineNum()
					&& _dbState.prevPC.getLineNumber() != 0) {
				// Don't step into first instruction of first line
				// System.out.format("Step reached at %s.\n", this._prog.getPC().toString());
				System.out.format("Step reached at %s.\n", _dbState.getPC().toStringWithoutInstructionID());
				_dbState.suspend = true;
			}
			else if (_dbState.dbCommand.equalsIgnoreCase("step return") && currInst instanceof FunctionCallCPInstruction) {
				FunctionCallCPInstruction funCallInst = (FunctionCallCPInstruction) currInst;
				if (_dbState.dbCommandArg == null || funCallInst.getFunctionName().equalsIgnoreCase(_dbState.dbCommandArg)) {
					System.out.format("Step return reached at %s.\n", _dbState.getPC().toStringWithoutInstructionID());
					_dbState.suspend = true;
				}
			}
		}
		//check if runtime suspend signal is set
		if (_dbState.suspend) {
			//flush old commands and arguments
			_dbState.dbCommand = null;
			_dbState.dbCommandArg = null;
			//print current DML script source line
			if (currInst.getLineNum() != 0)
				_dbState.printDMLSourceLine(currInst.getLineNum());
			//save current symbol table
			_dbState.setVariables(this.getVariables());
			//send next command signal to debugger control module
			_dbState.nextCommand = true;
			//suspend runtime execution thread
			Thread.currentThread().suspend();
			//reset next command signal
			_dbState.nextCommand = false;
		}
		//reset runtime suspend signal
		_dbState.suspend = false;
		//update previous pc
		_dbState.prevPC.setFunctionName(_dbState.getPC().getFunctionName());
		_dbState.prevPC.setProgramBlockNumber(_dbState.getPC().getProgramBlockNumber());
		_dbState.prevPC.setLineNumber(currInst.getLineNum());
	}
}<|MERGE_RESOLUTION|>--- conflicted
+++ resolved
@@ -98,12 +98,8 @@
 			_dbState = DebugState.getInstance();
 		}
 	}
-<<<<<<< HEAD
-
-=======
-	
->>>>>>> 4b79e25e
-	public Program getProgram(){
+	
+        public Program getProgram(){
 		return _prog;
 	}
 
