--- conflicted
+++ resolved
@@ -35,6 +35,7 @@
 import org.apache.sysml.runtime.controlprogram.context.SparkExecutionContext;
 import org.apache.sysml.runtime.instructions.spark.data.BroadcastObject;
 import org.apache.sysml.runtime.instructions.spark.data.RDDObject;
+import org.apache.sysml.runtime.instructions.spark.data.RDDProperties;
 import org.apache.sysml.runtime.matrix.MatrixCharacteristics;
 import org.apache.sysml.runtime.matrix.MatrixDimensionsMetaData;
 import org.apache.sysml.runtime.matrix.MatrixFormatMetaData;
@@ -69,12 +70,16 @@
 	private static ThreadLocal<Long> sizePinned = new ThreadLocal<Long>() {
         @Override protected Long initialValue() { return 0L; }
     };
-
-	/**
-<<<<<<< HEAD
+	
+	/**
+	 * Cache for actual data, evicted by garbage collector.
+	 */
+	private SoftReference<MatrixBlock> _cache = null;
+
+	/**
 	 * Container object that holds the actual data.
 	 */
-	public MatrixBlock _data = null;
+	private MatrixBlock _data = null;
 
 	/**
 	 * The name of HDFS file in which the data is backed up.
@@ -98,8 +103,6 @@
 	private boolean _dirtyFlag = false;
 	
 	/**
-=======
->>>>>>> c7ae748c
 	 * Object that holds the metadata associated with the matrix, which
 	 * includes: 1) Matrix dimensions, if available 2) Number of non-zeros, if
 	 * available 3) Block dimensions, if applicable 4) InputInfo -- subsequent
@@ -111,6 +114,8 @@
 	private MetaData _metaData = null;
 	
 	//additional names and flags
+	private String _varName = ""; //plan variable name
+	private String _cacheFileName = null; //local eviction file name
 	private boolean _requiresLocalWrite = false; //flag if local write for read obj
 	private boolean _isAcquireFromEmpty = false; //flag if read from status empty 
 	private boolean _updateInPlaceFlag = false; //flag if in-place update
@@ -120,6 +125,7 @@
 	//for lazily evaluated RDDs, and (2) as abstraction for environments that do not necessarily have spark libraries available
 	private RDDObject _rddHandle = null; //RDD handle
 	private BroadcastObject _bcHandle = null; //Broadcast handle
+	private RDDProperties _rddProperties = null;
 	
 	/**
 	 * Information relevant to partitioned matrices.
@@ -129,6 +135,19 @@
 	private int _partitionSize = -1; //indicates n for BLOCKWISE_N
 	private String _partitionCacheName = null; //name of cache block
 	private MatrixBlock _partitionInMemory = null;
+	
+	/**
+	 * Information relevant to specific external file formats
+	 */
+	FileFormatProperties _formatProperties = null;
+	
+	public RDDProperties getRddProperties() {
+		return _rddProperties;
+	}
+
+	public void setRddProperties(RDDProperties _rddProperties) {
+		this._rddProperties = _rddProperties;
+	}
 
 	/**
 	 * Constructor that takes only the HDFS filename.
@@ -161,34 +180,52 @@
 		//base copy constructor
 		super(mo);
 
+		_hdfsFileName = mo._hdfsFileName;
+		_hdfsFileExists = mo._hdfsFileExists;
+		
 		MatrixFormatMetaData metaOld = (MatrixFormatMetaData)mo.getMetaData();
 		_metaData = new MatrixFormatMetaData(new MatrixCharacteristics(metaOld.getMatrixCharacteristics()),
 				                             metaOld.getOutputInfo(), metaOld.getInputInfo());
 		
+		_varName = mo._varName;
 		_updateInPlaceFlag = mo._updateInPlaceFlag;
 		_partitioned = mo._partitioned;
 		_partitionFormat = mo._partitionFormat;
 		_partitionSize = mo._partitionSize;
 		_partitionCacheName = mo._partitionCacheName;
 	}
+
+	public void setVarName(String s) 
+	{
+		_varName = s;
+	}
+	
+	public String getVarName() 
+	{
+		return _varName;
+	}
 	
 	@Override
-	public void setMetaData(MetaData md) {
+	public void setMetaData(MetaData md)
+	{
 		_metaData = md;
 	}
 	
 	@Override
-	public MetaData getMetaData() {
+	public MetaData getMetaData()
+	{
 		return _metaData;
 	}
 
 	@Override
-	public void removeMetaData() {
+	public void removeMetaData()
+	{
 		_metaData = null;
 	}
 	
 	@Override
-	public void updateMatrixCharacteristics (MatrixCharacteristics mc) {
+	public void updateMatrixCharacteristics (MatrixCharacteristics mc)
+	{
 		((MatrixDimensionsMetaData)_metaData).setMatrixCharacteristics( mc );
 	}
 
@@ -209,6 +246,39 @@
 		mc.setNonZeros( _data.getNonZeros() );		
 	}
 
+	public void setFileFormatProperties(FileFormatProperties formatProperties) {
+		_formatProperties = formatProperties;
+	}
+	
+	public FileFormatProperties getFileFormatProperties() {
+		return _formatProperties;
+	}
+	
+	public boolean isFileExists() 
+	{
+		return _hdfsFileExists;
+	}
+	
+	public void setFileExists( boolean flag ) 
+	{
+		_hdfsFileExists = flag;
+	}
+	
+	public String getFileName()
+	{
+		return _hdfsFileName;
+	}
+
+	public synchronized void setFileName( String file )
+	{
+		if (!_hdfsFileName.equals (file))
+		{
+			_hdfsFileName = file;
+			if( ! isEmpty(true) )
+				_dirtyFlag = true;
+		}
+	}
+
 	/**
 	 * 
 	 * @return
@@ -284,6 +354,16 @@
 	{
 		MatrixDimensionsMetaData meta = (MatrixDimensionsMetaData) _metaData;
 		return meta.getMatrixCharacteristics();
+	}
+
+	/**
+	 * <code>true</code> if the in-memory or evicted matrix may be different from
+	 * the matrix located at {@link #_hdfsFileName}; <code>false</code> if the two
+	 * matrices are supposed to be the same.
+	 */
+	public boolean isDirty ()
+	{
+		return _dirtyFlag;
 	}
 	
 	public String toString()
@@ -291,7 +371,7 @@
 		StringBuilder str = new StringBuilder();
 		str.append("Matrix: ");
 		str.append(_hdfsFileName + ", ");
-		
+		//System.out.println(_hdfsFileName);
 		if ( _metaData instanceof NumItemsByEachReducerMetaData ) {
 			str.append("NumItemsByEachReducerMetaData");
 		} 
@@ -388,7 +468,7 @@
 		throws CacheException
 	{
 		if( LOG.isTraceEnabled() )
-			LOG.trace("Acquire read "+getVarName());
+			LOG.trace("Acquire read "+_varName);
 		long t0 = DMLScript.STATISTICS ? System.nanoTime() : 0;
 		
 		if ( !isAvailableToRead() )
@@ -432,11 +512,11 @@
 						_requiresLocalWrite = true;
 				}
 				
-				setDirty(false);
+				_dirtyFlag = false;
 			}
 			catch (IOException e)
 			{
-				throw new CacheIOException("Reading of " + _hdfsFileName + " ("+getVarName()+") failed.", e);
+				throw new CacheIOException("Reading of " + _hdfsFileName + " ("+_varName+") failed.", e);
 			}
 			
 			_isAcquireFromEmpty = true;
@@ -475,7 +555,7 @@
 		throws CacheException
 	{
 		if( LOG.isTraceEnabled() )
-			LOG.trace("Acquire modify "+getVarName());
+			LOG.trace("Acquire modify "+_varName);
 		long t0 = DMLScript.STATISTICS ? System.nanoTime() : 0;
 		
 		if ( !isAvailableToModify() )
@@ -499,14 +579,14 @@
 			}
 			catch (IOException e)
 			{
-				throw new CacheIOException("Reading of " + _hdfsFileName + " ("+getVarName()+") failed.", e);
+				throw new CacheIOException("Reading of " + _hdfsFileName + " ("+_varName+") failed.", e);
 			}
 		}
 
 		//cache status maintenance
 		super.acquire( true, _data==null );
 		updateStatusPinned(true);
-		setDirty(true);
+		_dirtyFlag = true;
 		_isAcquireFromEmpty = false;
 		
 		if( DMLScript.STATISTICS ){
@@ -534,7 +614,7 @@
 		throws CacheException
 	{
 		if( LOG.isTraceEnabled() )
-			LOG.trace("Acquire modify newdata "+getVarName());
+			LOG.trace("Acquire modify newdata "+_varName);
 		long t0 = DMLScript.STATISTICS ? System.nanoTime() : 0;
 		
 		if (! isAvailableToModify ())
@@ -545,7 +625,7 @@
 		
 		//cache status maintenance
 		super.acquire (true, false); //no need to load evicted matrix
-		setDirty(true);
+		_dirtyFlag = true;
 		_isAcquireFromEmpty = false;
 		
 		//set references to new data
@@ -579,7 +659,7 @@
 		throws CacheException
 	{
 		if( LOG.isTraceEnabled() )
-			LOG.trace("Release "+getVarName());
+			LOG.trace("Release "+_varName);
 		long t0 = DMLScript.STATISTICS ? System.nanoTime() : 0;
 		
 		boolean write = false;
@@ -587,7 +667,7 @@
 		{
 			//set flags for write
 			write = true;
-			setDirty(true);
+			_dirtyFlag = true;
 			
 			//update meta data
 			refreshMetaData();
@@ -611,11 +691,11 @@
 				//evict blob
 				String filePath = getCacheFilePathAndName();
 				try {
-					LazyWriteBuffer.writeBlock(filePath, _data);
+					writeMatrix (filePath);
 				}
 				catch (Exception e)
 				{
-					throw new CacheException("Eviction to local path " + filePath + " ("+getVarName()+") failed.", e);
+					throw new CacheException("Eviction to local path " + filePath + " ("+_varName+") failed.", e);
 				}
 				_requiresLocalWrite = false;
 			}
@@ -625,7 +705,7 @@
 			_data = null;			
 		}
 		else if( LOG.isTraceEnabled() ){
-			LOG.trace("Var "+getVarName()+" not subject to caching: rows="+_data.getNumRows()+", cols="+_data.getNumColumns()+", state="+getStatusAsString());
+			LOG.trace("Var "+_varName+" not subject to caching: rows="+_data.getNumRows()+", cols="+_data.getNumColumns()+", state="+getStatusAsString());
 		}
 
 		if( DMLScript.STATISTICS ){
@@ -648,7 +728,7 @@
 		throws CacheException
 	{
 		if( LOG.isTraceEnabled() )
-			LOG.trace("Clear data "+getVarName());
+			LOG.trace("Clear data "+_varName);
 		
 		// check if cleanup enabled and possible 
 		if( !isCleanupEnabled() ) 
@@ -672,8 +752,55 @@
 			_bcHandle.setBackReference(null);
 		
 		// change object state EMPTY
-		setDirty(false);
+		_dirtyFlag = false;
 		setEmpty();
+	}
+	
+	@Override
+	public synchronized void exportData()
+		throws CacheException
+	{
+		exportData( -1 );
+	}
+	
+	/**
+	 * Writes, or flushes, the matrix data to HDFS.
+	 * 
+	 * In-Status:  EMPTY, EVICTABLE, EVICTED, READ;
+	 * Out-Status: EMPTY, EVICTABLE, EVICTED, READ.
+	 * 
+	 * @throws CacheException 
+	 */
+	public synchronized void exportData( int replication )
+		throws CacheException
+	{
+		exportData(_hdfsFileName, null, replication, null);
+		_hdfsFileExists = true;
+	}
+	
+	/**
+	 * 
+	 * @param fName
+	 * @param outputFormat
+	 * @param formatProperties
+	 * @throws CacheException
+	 */
+	public synchronized void exportData (String fName, String outputFormat, FileFormatProperties formatProperties)
+		throws CacheException
+	{
+		exportData(fName, outputFormat, -1, formatProperties);
+	}
+	
+	/**
+	 * 
+	 * @param fName
+	 * @param outputFormat
+	 * @throws CacheException
+	 */
+	public synchronized void exportData (String fName, String outputFormat)
+		throws CacheException
+	{
+		exportData(fName, outputFormat, -1, null);
 	}
 	
 	/**
@@ -691,12 +818,11 @@
 	 * @param outputFormat
 	 * @throws CacheException
 	 */
-	@Override
 	public synchronized void exportData (String fName, String outputFormat, int replication, FileFormatProperties formatProperties)
 		throws CacheException
 	{
 		if( LOG.isTraceEnabled() )
-			LOG.trace("Export data "+getVarName()+" "+fName);
+			LOG.trace("Export data "+_varName+" "+fName);
 		long t0 = DMLScript.STATISTICS ? System.nanoTime() : 0;
 		
 		//prevent concurrent modifications
@@ -707,7 +833,7 @@
 				
 		boolean pWrite = false; // !fName.equals(_hdfsFileName); //persistent write flag
 		if ( fName.equals(_hdfsFileName) ) {
-			setHDFSFileExists(true);
+			_hdfsFileExists = true;
 			pWrite = false;
 		}
 		else {
@@ -730,11 +856,11 @@
 						_data = readMatrixFromHDFS( _hdfsFileName );
 					else
 						_data = readMatrixFromRDD( getRDDHandle(), new MutableBoolean() );
-					setDirty(false);
+					_dirtyFlag = false;
 				}
 				catch (IOException e)
 				{
-				    throw new CacheIOException("Reading of " + _hdfsFileName + " ("+getVarName()+") failed.", e);
+				    throw new CacheIOException("Reading of " + _hdfsFileName + " ("+_varName+") failed.", e);
 				}
 			}
 			//get object from cache
@@ -748,7 +874,7 @@
 				writeMetaData( fName, outputFormat, formatProperties );
 				writeMatrixToHDFS( fName, outputFormat, replication, formatProperties );
 				if ( !pWrite )
-					setDirty(false);
+					_dirtyFlag = false;
 			}
 			catch (Exception e)
 			{
@@ -912,7 +1038,7 @@
 		throws CacheException
 	{
 		if( LOG.isTraceEnabled() )
-			LOG.trace("Acquire partition "+getVarName()+" "+pred);
+			LOG.trace("Acquire partition "+_varName+" "+pred);
 		long t0 = DMLScript.STATISTICS ? System.nanoTime() : 0;
 		
 		if ( !_partitioned )
@@ -1088,14 +1214,14 @@
 		long begin = 0;
 		
 		if( LOG.isTraceEnabled() ) {
-			LOG.trace("RESTORE of Matrix "+getVarName()+", "+_hdfsFileName);
+			LOG.trace("RESTORE of Matrix "+_varName+", "+_hdfsFileName);
 			begin = System.currentTimeMillis();
 		}
 		
 		String filePath = getCacheFilePathAndName();
 		
 		if( LOG.isTraceEnabled() )
-			LOG.trace ("CACHE: Restoring matrix...  " + getVarName() + "  HDFS path: " + 
+			LOG.trace ("CACHE: Restoring matrix...  " + _varName + "  HDFS path: " + 
 						(_hdfsFileName == null ? "null" : _hdfsFileName) + ", Restore from path: " + filePath);
 				
 		if (_data != null)
@@ -1124,7 +1250,7 @@
 		String cacheFilePathAndName = getCacheFilePathAndName();
 		long begin = 0;
 		if( LOG.isTraceEnabled() ){
-			LOG.trace("CACHE: Freeing evicted matrix...  " + getVarName() + "  HDFS path: " + 
+			LOG.trace("CACHE: Freeing evicted matrix...  " + _varName + "  HDFS path: " + 
 						(_hdfsFileName == null ? "null" : _hdfsFileName) + " Eviction path: " + cacheFilePathAndName);
 			begin = System.currentTimeMillis();
 		}
@@ -1159,6 +1285,25 @@
 	private boolean isUpdateInPlace()
 	{
 		return _updateInPlaceFlag;
+	}
+	
+	/**
+	 * 
+	 */
+	private String getCacheFilePathAndName ()
+	{
+		if( _cacheFileName==null )
+		{
+			StringBuilder sb = new StringBuilder();
+			sb.append(CacheableData.cacheEvictionLocalFilePath); 
+			sb.append(CacheableData.cacheEvictionLocalFilePrefix);
+			sb.append(String.format ("%09d", getUniqueCacheID()));
+			sb.append(CacheableData.cacheEvictionLocalFileExtension);
+			
+			_cacheFileName = sb.toString();
+		}
+		
+		return _cacheFileName;
 	}
 	
 	/**
@@ -1293,14 +1438,14 @@
 		MatrixCharacteristics mc = iimd.getMatrixCharacteristics();
 		
 		if( LOG.isTraceEnabled() ){
-			LOG.trace("Reading matrix from HDFS...  " + getVarName() + "  Path: " + filePathAndName 
+			LOG.trace("Reading matrix from HDFS...  " + _varName + "  Path: " + filePathAndName 
 					+ ", dimensions: [" + mc.getRows() + ", " + mc.getCols() + ", " + mc.getNonZeros() + "]");
 			begin = System.currentTimeMillis();
 		}
 			
 		double sparsity = ( mc.getNonZeros() >= 0 ? ((double)mc.getNonZeros())/(mc.getRows()*mc.getCols()) : 1.0d) ; //expected sparsity
 		MatrixBlock newData = DataConverter.readMatrixFromHDFS(filePathAndName, iimd.getInputInfo(),
-				rlen, clen, mc.getRowsPerBlock(), mc.getColsPerBlock(), sparsity, getFileFormatProperties());
+				                           rlen, clen, mc.getRowsPerBlock(), mc.getColsPerBlock(), sparsity, _formatProperties);
 		
 		//sanity check correct output
 		if( newData == null ) {
@@ -1312,19 +1457,31 @@
 		
 		return newData;
 	}
-
-	/**
-	 * Writes in-memory matrix to HDFS in a specified format.
-	 * 
+	
+	/**
+	 * 
+	 * @param filePathAndName
 	 * @throws DMLRuntimeException
 	 * @throws IOException
 	 */
+	private void writeMatrix (String filePathAndName)
+		throws DMLRuntimeException, IOException
+	{
+		LazyWriteBuffer.writeBlock(filePathAndName, _data);
+	}
+
+	/**
+	 * Writes in-memory matrix to HDFS in a specified format.
+	 * 
+	 * @throws DMLRuntimeException
+	 * @throws IOException
+	 */
 	private void writeMatrixToHDFS (String filePathAndName, String outputFormat, int replication, FileFormatProperties formatProperties)
 		throws DMLRuntimeException, IOException
 	{
 		long begin = 0;
 		if( LOG.isTraceEnabled() ){
-			LOG.trace (" Writing matrix to HDFS...  " + getVarName() + "  Path: " + filePathAndName + ", Format: " +
+			LOG.trace (" Writing matrix to HDFS...  " + _varName + "  Path: " + filePathAndName + ", Format: " +
 						(outputFormat != null ? outputFormat : "inferred from metadata"));
 			begin = System.currentTimeMillis();
 		}
@@ -1436,7 +1593,7 @@
 		String debugNameEnding = (_hdfsFileName == null ? "null" : 
 			(_hdfsFileName.length() < maxLength ? _hdfsFileName : "..." + 
 				_hdfsFileName.substring (_hdfsFileName.length() - maxLength + 3)));
-		return getVarName() + " " + debugNameEnding;
+		return _varName + " " + debugNameEnding;
 	}
 
 	
@@ -1449,6 +1606,38 @@
 	
 	/**
 	 * 
+	 */
+	private void createCache( ) 
+	{
+		_cache = new SoftReference<MatrixBlock>( _data );	
+	}
+
+	/**
+	 * 
+	 */
+	private void getCache()
+	{
+		if( _cache !=null )
+		{
+			_data = _cache.get();
+			clearCache();
+		}
+	}
+
+	/**
+	 * 
+	 */
+	private void clearCache()
+	{
+		if( _cache != null )
+		{
+			_cache.clear();
+			_cache = null;
+		}
+	}
+	
+	/**
+	 * 
 	 * @param add
 	 */
 	private void updateStatusPinned(boolean add) {
