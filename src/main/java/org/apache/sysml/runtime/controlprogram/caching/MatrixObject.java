--- conflicted
+++ resolved
@@ -32,7 +32,6 @@
 import org.apache.sysml.parser.Expression.ValueType;
 import org.apache.sysml.runtime.DMLRuntimeException;
 import org.apache.sysml.runtime.controlprogram.ParForProgramBlock.PDataPartitionFormat;
-import org.apache.sysml.runtime.controlprogram.context.GPUContext;
 import org.apache.sysml.runtime.controlprogram.context.GPUPointer;
 import org.apache.sysml.runtime.controlprogram.context.SparkExecutionContext;
 import org.apache.sysml.runtime.instructions.spark.data.RDDObject;
@@ -62,8 +61,6 @@
  */
 public class MatrixObject extends CacheableData<MatrixBlock>
 {
-	
-	public boolean flag = true;
 	private static final long serialVersionUID = 6374712373206495637L;
 	
 	//additional matrix-specific flags
@@ -75,6 +72,16 @@
 	private int _partitionSize = -1; //indicates n for BLOCKWISE_N
 	private String _partitionCacheName = null; //name of cache block
 	private MatrixBlock _partitionInMemory = null;
+	
+	public GPUPointer gpuPointer = null;
+	public boolean flag = true;
+	
+	public GPUPointer getGPUPointer() {
+		return gpuPointer;
+	}
+	public MatrixBlock getMatrixBlock() {
+		return _data;
+	}
 
 	/**
 	 * Constructor that takes only the HDFS filename.
@@ -131,16 +138,6 @@
 	public boolean isUpdateInPlaceEnabled() {
 		return _updateInPlaceFlag;
 	}
-	
-	public GPUPointer getGPUPointer() {
-		if(_data == null)
-			return null;
-		return _data.gpuPointer;
-	}
-	public MatrixBlock getMatrixBlock() {
-		return _data;
-	}
-	
 	
 	@Override
 	public void updateMatrixCharacteristics (MatrixCharacteristics mc) {
@@ -259,516 +256,6 @@
 		
 		return str.toString();
 	}
-<<<<<<< HEAD
-	
-	public RDDObject getRDDHandle()
-	{
-		return _rddHandle;
-	}
-	
-	public void setRDDHandle( RDDObject rdd )
-	{
-		//cleanup potential old back reference
-		if( _rddHandle != null )
-			_rddHandle.setBackReference(null);
-		
-		//add new rdd handle
-		_rddHandle = rdd;
-		if( _rddHandle != null )
-			rdd.setBackReference(this);
-	}
-	
-	public BroadcastObject getBroadcastHandle()
-	{
-		return _bcHandle;
-	}
-	
-	public void setBroadcastHandle( BroadcastObject bc )
-	{
-		//cleanup potential old back reference
-		if( _bcHandle != null )
-			_bcHandle.setBackReference(null);
-			
-		//add new broadcast handle
-		_bcHandle = bc;
-		if( _bcHandle != null )
-			bc.setBackReference(this);
-	}
-	
-	
-	// *********************************************
-	// ***                                       ***
-	// ***    HIGH-LEVEL METHODS THAT SPECIFY    ***
-	// ***   THE LOCKING AND CACHING INTERFACE   ***
-	// ***                                       ***
-	// *********************************************
-	
-	public void copyFromDeviceToHostIfDeviceCopyModified() throws CacheException {
-		GPUContext gpuCtx = GPUContext.getCurrentContext();
-		GPUPointer gpuPointer = getGPUPointer();
-		if(gpuCtx != null && gpuPointer != null) {
-//			if(gpuPointer.isDeviceCopyModified) {
-				try {
-					gpuCtx.copyDeviceToHost(_data);
-				} catch (DMLRuntimeException e) {
-					throw new CacheException(e);
-				}
-//			}
-			
-			if(isUpdateInPlaceEnabled()) {
-				// For in-place matrix objects, be conservative and remove the GPU pointers eagerly
-				try {
-					GPUContext.getCurrentContext().remove(getMatrixBlock());
-				} catch (DMLRuntimeException e) {
-					throw new CacheException(e);
-				}
-			}
-		}
-	}
-	
-	/**
-	 * Acquires a shared "read-only" lock, produces the reference to the matrix data,
-	 * restores the matrix to main memory, reads from HDFS if needed.
-	 * 
-	 * Synchronized because there might be parallel threads (parfor local) that
-	 * access the same MatrixObjectNew object (in case it was created before the loop).
-	 * 
-	 * In-Status:  EMPTY, EVICTABLE, EVICTED, READ;
-	 * Out-Status: READ(+1).
-	 * 
-	 * @return the matrix data reference
-	 * @throws CacheException 
-	 */
-	@Override
-	public synchronized MatrixBlock acquireRead()
-		throws CacheException
-	{
-		
-		if( LOG.isTraceEnabled() )
-			LOG.trace("Acquire read "+getVarName());
-		long t0 = DMLScript.STATISTICS ? System.nanoTime() : 0;
-		
-		if ( !isAvailableToRead() )
-			throw new CacheException ("MatrixObject not available to read.");
-		
-		//get object from cache
-		if( _data == null )
-			getCache();
-		
-		if(flag)
-			copyFromDeviceToHostIfDeviceCopyModified();
-			
-		//read data from HDFS/RDD if required
-		//(probe data for cache_nowrite / jvm_reuse)  
-		if( isEmpty(true) && _data==null ) 
-		{			
-			try
-			{
-				if( DMLScript.STATISTICS )
-					CacheStatistics.incrementHDFSHits();
-				
-				if( getRDDHandle()==null || getRDDHandle().allowsShortCircuitRead() )
-				{
-					//check filename
-					if( _hdfsFileName == null )
-						throw new CacheException("Cannot read matrix for empty filename.");
-
-					//read matrix from hdfs
-					_data = readMatrixFromHDFS( _hdfsFileName );
-					
-					//mark for initial local write despite read operation
-					_requiresLocalWrite = CACHING_WRITE_CACHE_ON_READ;
-				}
-				else
-				{
-					//read matrix from rdd (incl execute pending rdd operations)
-					MutableBoolean writeStatus = new MutableBoolean();
-					_data = readMatrixFromRDD( getRDDHandle(), writeStatus );
-					
-					//mark for initial local write (prevent repeated execution of rdd operations)
-					if( writeStatus.booleanValue() )
-						_requiresLocalWrite = CACHING_WRITE_CACHE_ON_READ;
-					else		
-						_requiresLocalWrite = true;
-				}
-				
-				setDirty(false);
-			}
-			catch (IOException e)
-			{
-				throw new CacheException("Reading of " + _hdfsFileName + " ("+getVarName()+") failed.", e);
-			}
-			
-			_isAcquireFromEmpty = true;
-		}
-		else if( DMLScript.STATISTICS )
-		{
-			if( _data!=null )
-				CacheStatistics.incrementMemHits();
-		}
-		
-		//cache status maintenance
-		super.acquire( false, _data==null );	
-		updateStatusPinned(true);
-		
-		if( DMLScript.STATISTICS ){
-			long t1 = System.nanoTime();
-			CacheStatistics.incrementAcquireRTime(t1-t0);
-		}
-		
-		return _data;
-	}
-	
-	/**
-	 * Acquires the exclusive "write" lock for a thread that wants to change matrix
-	 * cell values.  Produces the reference to the matrix data, restores the matrix
-	 * to main memory, reads from HDFS if needed.
-	 * 
-	 * In-Status:  EMPTY, EVICTABLE, EVICTED;
-	 * Out-Status: MODIFY.
-	 * 
-	 * @return the matrix data reference
-	 * @throws CacheException 
-	 */
-	@Override
-	public synchronized MatrixBlock acquireModify() 
-		throws CacheException
-	{
-		if( LOG.isTraceEnabled() )
-			LOG.trace("Acquire modify "+getVarName());
-		long t0 = DMLScript.STATISTICS ? System.nanoTime() : 0;
-		
-		if ( !isAvailableToModify() )
-			throw new CacheException("MatrixObject not available to modify.");
-		
-		//get object from cache
-		if( _data == null )
-			getCache();
-		if(flag)
-			copyFromDeviceToHostIfDeviceCopyModified();
-		
-		//read data from HDFS if required
-		if( isEmpty(true) && _data == null )
-		{
-			//check filename
-			if( _hdfsFileName == null )
-				throw new CacheException("Cannot read matrix for empty filename.");
-			
-			//load data
-			try
-			{
-				_data = readMatrixFromHDFS( _hdfsFileName );
-			}
-			catch (IOException e)
-			{
-				throw new CacheException("Reading of " + _hdfsFileName + " ("+getVarName()+") failed.", e);
-			}
-		}
-
-		//cache status maintenance
-		super.acquire( true, _data==null );
-		updateStatusPinned(true);
-		setDirty(true);
-		_isAcquireFromEmpty = false;
-		
-		if( DMLScript.STATISTICS ){
-			long t1 = System.nanoTime();
-			CacheStatistics.incrementAcquireMTime(t1-t0);
-		}
-		
-		return _data;
-	}
-	
-	/**
-	 * Acquires the exclusive "write" lock for a thread that wants to throw away the
-	 * old matrix data and link up with new matrix data.  Abandons the old matrix data
-	 * without reading it.  Sets the new matrix data reference.
-
-	 * In-Status:  EMPTY, EVICTABLE, EVICTED;
-	 * Out-Status: MODIFY.
-	 * 
-	 * @param newData : the new matrix data reference
-	 * @return the matrix data reference, which is the same as the argument
-	 * @throws CacheException 
-	 */
-	@Override
-	public synchronized MatrixBlock acquireModify(MatrixBlock newData)
-		throws CacheException
-	{
-		if( LOG.isTraceEnabled() )
-			LOG.trace("Acquire modify newdata "+getVarName());
-		long t0 = DMLScript.STATISTICS ? System.nanoTime() : 0;
-		
-		if (! isAvailableToModify ())
-			throw new CacheException ("MatrixObject not available to modify.");
-		
-		//clear old data 
-		clearData(); 
-		
-		//cache status maintenance
-		super.acquire (true, false); //no need to load evicted matrix
-		setDirty(true);
-		_isAcquireFromEmpty = false;
-		
-		//set references to new data
-		if (newData == null)
-			throw new CacheException("acquireModify with empty matrix block.");
-		_data = newData; 
-		updateStatusPinned(true);
-		
-		if(flag)
-			copyFromDeviceToHostIfDeviceCopyModified();
-		
-		if( DMLScript.STATISTICS ){
-			long t1 = System.nanoTime();
-			CacheStatistics.incrementAcquireMTime(t1-t0);
-		}
-		
-		return _data;
-	}
-
-	/**
-	 * Releases the shared ("read-only") or exclusive ("write") lock.  Updates
-	 * the matrix size, last-access time, metadata, etc.
-	 * 
-	 * Synchronized because there might be parallel threads (parfor local) that
-	 * access the same MatrixObjectNew object (in case it was created before the loop).
-	 * 
-	 * In-Status:  READ, MODIFY;
-	 * Out-Status: READ(-1), EVICTABLE, EMPTY.
-	 * 
-	 * @throws CacheException
-	 */
-	@Override
-	public synchronized void release() 
-		throws CacheException
-	{
-		if( LOG.isTraceEnabled() )
-			LOG.trace("Release "+getVarName());
-		long t0 = DMLScript.STATISTICS ? System.nanoTime() : 0;
-		
-		boolean write = false;
-		if ( isModify() )
-		{
-			//set flags for write
-			write = true;
-			setDirty(true);
-			
-			//update meta data
-			refreshMetaData();
-		}
-
-		//compact empty in-memory block 
-		if( _data.isEmptyBlock(false) && _data.isAllocated() )
-			_data.cleanupBlock(true, true);
-		
-		//cache status maintenance (pass cacheNoWrite flag)
-		super.release(_isAcquireFromEmpty && !_requiresLocalWrite);
-		updateStatusPinned(false);
-		
-		if(    isCachingActive() //only if caching is enabled (otherwise keep everything in mem)
-			&& isCached(true)    //not empty and not read/modify
-			&& !isUpdateInPlace()        //pinned result variable
-		    && !isBelowCachingThreshold() ) //min size for caching
-		{
-			if( write || _requiresLocalWrite ) 
-			{
-				//evict blob
-				String filePath = getCacheFilePathAndName();
-				try {
-					LazyWriteBuffer.writeBlock(filePath, _data);
-				}
-				catch (Exception e)
-				{
-					throw new CacheException("Eviction to local path " + filePath + " ("+getVarName()+") failed.", e);
-				}
-				_requiresLocalWrite = false;
-			}
-			
-			//create cache
-			createCache();
-			_data = null;			
-		}
-		else if( LOG.isTraceEnabled() ){
-			LOG.trace("Var "+getVarName()+" not subject to caching: rows="+_data.getNumRows()+", cols="+_data.getNumColumns()+", state="+getStatusAsString());
-		}
-
-		if( DMLScript.STATISTICS ){
-			long t1 = System.nanoTime();
-			CacheStatistics.incrementReleaseTime(t1-t0);
-		}
-	}
-
-	/**
-	 * Sets the matrix data reference to <code>null</code>, abandons the old matrix.
-	 * Makes the "envelope" empty.  Run it to finalize the matrix (otherwise the
-	 * evicted matrix file may remain undeleted).
-	 * 
-	 * In-Status:  EMPTY, EVICTABLE, EVICTED;
-	 * Out-Status: EMPTY.
-	 * @throws CacheException 
-	 */
-	@Override
-	public synchronized void clearData() 
-		throws CacheException
-	{
-		if( LOG.isTraceEnabled() )
-			LOG.trace("Clear data "+getVarName());
-		
-		// check if cleanup enabled and possible 
-		if( !isCleanupEnabled() ) 
-			return; // do nothing
-		if( !isAvailableToModify() )
-			throw new CacheException ("MatrixObject (" + this.getDebugName() + ") not available to modify. Status = " + this.getStatusAsString() + ".");
-		
-		// clear existing WB / FS representation (but prevent unnecessary probes)
-		if( !(isEmpty(true)||(_data!=null && isBelowCachingThreshold()) 
-			  ||(_data!=null && !isCachingActive()) )) //additional condition for JMLC
-			freeEvictedBlob();	
-		
-		// clear the in-memory data
-		_data = null;
-		clearCache();
-		
-		// clear rdd/broadcast back refs
-		if( _rddHandle != null )
-			_rddHandle.setBackReference(null);
-		if( _bcHandle != null )
-			_bcHandle.setBackReference(null);
-		
-		// change object state EMPTY
-		setDirty(false);
-		setEmpty();
-	}
-	
-	/**
-	 * Synchronized because there might be parallel threads (parfor local) that
-	 * access the same MatrixObjectNew object (in case it was created before the loop).
-	 * If all threads export the same data object concurrently it results in errors
-	 * because they all write to the same file. Efficiency for loops and parallel threads
-	 * is achieved by checking if the in-memory matrix block is dirty.
-	 * 
-	 * NOTE: MB: we do not use dfs copy from local (evicted) to HDFS because this would ignore
-	 * the output format and most importantly would bypass reblocking during write (which effects the
-	 * potential degree of parallelism). However, we copy files on HDFS if certain criteria are given.  
-	 * 
-	 * @param fName
-	 * @param outputFormat
-	 * @throws CacheException
-	 */
-	@Override
-	public synchronized void exportData (String fName, String outputFormat, int replication, FileFormatProperties formatProperties)
-		throws CacheException
-	{
-		if( LOG.isTraceEnabled() )
-			LOG.trace("Export data "+getVarName()+" "+fName);
-		long t0 = DMLScript.STATISTICS ? System.nanoTime() : 0;
-		
-		//prevent concurrent modifications
-		if ( !isAvailableToRead() )
-			throw new CacheException ("MatrixObject not available to read.");
-
-		LOG.trace("Exporting " + this.getDebugName() + " to " + fName + " in format " + outputFormat);
-				
-		boolean pWrite = false; // !fName.equals(_hdfsFileName); //persistent write flag
-		if ( fName.equals(_hdfsFileName) ) {
-			setHDFSFileExists(true);
-			pWrite = false;
-		}
-		else {
-			pWrite = true;  // i.e., export is called from "write" instruction
-		}
-
-		//actual export (note: no direct transfer of local copy in order to ensure blocking (and hence, parallelism))
-		if(  isDirty()  ||      //use dirty for skipping parallel exports
-		    (pWrite && !isEqualOutputFormat(outputFormat)) ) 
-		{		  
-			// CASE 1: dirty in-mem matrix or pWrite w/ different format (write matrix to fname; load into memory if evicted)
-			// a) get the matrix		
-			if( isEmpty(true) )
-			{
-			    //read data from HDFS if required (never read before), this applies only to pWrite w/ different output formats
-				//note: for large rdd outputs, we compile dedicated writespinstructions (no need to handle this here) 
-				try
-				{
-					if( getRDDHandle()==null || getRDDHandle().allowsShortCircuitRead() )
-						_data = readMatrixFromHDFS( _hdfsFileName );
-					else
-						_data = readMatrixFromRDD( getRDDHandle(), new MutableBoolean() );
-					setDirty(false);
-				}
-				catch (IOException e)
-				{
-				    throw new CacheException("Reading of " + _hdfsFileName + " ("+getVarName()+") failed.", e);
-				}
-			}
-			//get object from cache
-			if( _data == null )
-				getCache();
-			super.acquire( false, _data==null ); //incl. read matrix if evicted	
-			
-			copyFromDeviceToHostIfDeviceCopyModified();
-			
-			// b) write the matrix 
-			try
-			{
-				writeMetaData( fName, outputFormat, formatProperties );
-				writeMatrixToHDFS( fName, outputFormat, replication, formatProperties );
-				if ( !pWrite )
-					setDirty(false);
-			}
-			catch (Exception e)
-			{
-				throw new CacheException ("Export to " + fName + " failed.", e);
-			}
-			finally
-			{
-				release();
-			}
-		}
-		else if( pWrite ) // pwrite with same output format
-		{
-			//CASE 2: matrix already in same format but different file on hdfs (copy matrix to fname)
-			try
-			{
-				MapReduceTool.deleteFileIfExistOnHDFS(fName);
-				MapReduceTool.deleteFileIfExistOnHDFS(fName+".mtd");
-				if( getRDDHandle()==null || getRDDHandle().allowsShortCircuitRead() )
-					MapReduceTool.copyFileOnHDFS( _hdfsFileName, fName );
-				else //write might trigger rdd operations and nnz maintenance
-					writeMatrixFromRDDtoHDFS(getRDDHandle(), fName, outputFormat);
-				writeMetaData( fName, outputFormat, formatProperties );
-			}
-			catch (Exception e) {
-				throw new CacheException ("Export to " + fName + " failed.", e);
-			}
-		}
-		else if( getRDDHandle()!=null && //pending rdd operation
-				!getRDDHandle().allowsShortCircuitRead() )
-		{
-			//CASE 3: pending rdd operation (other than checkpoints)
-			try
-			{
-				writeMatrixFromRDDtoHDFS(getRDDHandle(), fName, outputFormat);
-				writeMetaData( fName, outputFormat, formatProperties );
-			}
-			catch (Exception e) {
-				throw new CacheException ("Export to " + fName + " failed.", e);
-			}
-		}
-		else 
-		{
-			//CASE 4: data already in hdfs (do nothing, no need for export)
-			LOG.trace(this.getDebugName() + ": Skip export to hdfs since data already exists.");
-		}
-		  
-		if( DMLScript.STATISTICS ){
-			long t1 = System.nanoTime();
-			CacheStatistics.incrementExportTime(t1-t0);
-		}
-	}
-=======
->>>>>>> 6aef70cf
 
 	/**
 	 * 
@@ -1172,8 +659,6 @@
 			OutputInfo oinfo = (ofmt != null ? OutputInfo.stringToOutputInfo (ofmt) : 
 					InputInfo.getMatchingOutputInfo (iimd.getInputInfo ()));
 			
-			copyFromDeviceToHostIfDeviceCopyModified();
-			
 			// when outputFormat is binaryblock, make sure that matrixCharacteristics has correct blocking dimensions
 			// note: this is only required if singlenode (due to binarycell default) 
 			if ( oinfo == OutputInfo.BinaryBlockOutputInfo && DMLScript.rtplatform == RUNTIME_PLATFORM.SINGLE_NODE &&
