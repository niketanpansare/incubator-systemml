--- conflicted
+++ resolved
@@ -35,62 +35,17 @@
 	public GPUMatrixMemoryManager(GPUMemoryManager gpuManager) {
 		this.gpuManager = gpuManager;
 	}
-
+	
 	/**
 	 * Adds the GPU object to the memory manager
-	 *
+	 * 
 	 * @param gpuObj the handle to the GPU object
 	 */
 	void addGPUObject(GPUObject gpuObj) {
 		gpuObjects.add(gpuObj);
 	}
 
-<<<<<<< HEAD
-	/**
-	 * Return a set of GPU Objects associated with a list of pointers
-	 * @param pointers A list of pointers
-	 * @return A set of GPU objects corresponding to any of these pointers
-	 */
-	Set<GPUObject> getGpuObjects(Set<Pointer> pointers) {
-		Set<GPUObject> gObjs = new HashSet<>();
-		for (GPUObject g : gpuObjects) {
-			if (!Collections.disjoint(getPointers(g), pointers))
-				gObjs.add(g);
-		}
-		return gObjs;
-	}
-
-	/**
-	 * Get list of all Pointers in a GPUObject
-	 * @param gObj gpu object
-	 * @return set of pointers
-	 */
-	Set<Pointer> getPointers(GPUObject gObj) {
-		Set<Pointer> ret = new HashSet<>();
-		if(!gObj.isDensePointerNull() && gObj.getSparseMatrixCudaPointer() != null) {
-			LOG.warn("Matrix allocated in both dense and sparse format");
-		}
-		if(!gObj.isDensePointerNull()) {
-			// && gObj.evictedDenseArr == null - Ignore evicted array
-			ret.add(gObj.getDensePointer());
-		}
-		if(gObj.getSparseMatrixCudaPointer() != null) {
-			CSRPointer sparsePtr = gObj.getSparseMatrixCudaPointer();
-			if(sparsePtr != null) {
-				if(sparsePtr.rowPtr != null)
-					ret.add(sparsePtr.rowPtr);
-				else if(sparsePtr.colInd != null)
-					ret.add(sparsePtr.colInd);
-				else if(sparsePtr.val != null)
-					ret.add(sparsePtr.val);
-			}
-		}
-		return ret;
-	}
-
-=======
 	
->>>>>>> 3d09c4b1
 	/**
 	 * list of allocated {@link GPUObject} instances allocated on {@link GPUContext#deviceNum} GPU
 	 * These are matrices allocated on the GPU on which rmvar hasn't been called yet.
@@ -100,8 +55,6 @@
 	 */
 	HashSet<GPUObject> gpuObjects = new HashSet<>();
 
-<<<<<<< HEAD
-=======
 	/**
 	 * Return a set of GPU Objects associated with a list of pointers
 	 * @param pointers A list of pointers
@@ -120,7 +73,6 @@
 		return gpuObjects;
 	}
 	
->>>>>>> 3d09c4b1
 	/**
 	 * Return all pointers in the first section
 	 * @return all pointers in this section
@@ -128,7 +80,7 @@
 	Set<Pointer> getPointers() {
 		return gpuObjects.stream().flatMap(gObj -> gObj.getPointers().stream()).collect(Collectors.toSet());
 	}
-
+	
 	/**
 	 * Get pointers from the first memory sections "Matrix Memory"
 	 * @param locked return locked pointers if true
@@ -140,16 +92,12 @@
 		return gpuObjects.stream().filter(
 				gObj -> (gObj.isLocked() == locked && gObj.isDirty() == dirty) ||
 						(gObj.mat.isCleanupEnabled() == isCleanupEnabled)).flatMap(
-<<<<<<< HEAD
-				gObj -> getPointers(gObj).stream()).collect(Collectors.toSet());
-=======
 						gObj -> gObj.getPointers().stream()).collect(Collectors.toSet());
->>>>>>> 3d09c4b1
 	}
-
+	
 	/**
 	 * Clear all unlocked gpu objects
-	 *
+	 * 
 	 * @param opcode instruction code
 	 * @throws DMLRuntimeException if error
 	 */
