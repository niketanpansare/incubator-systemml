package org.apache.sysml.api.ml.serving

import java.util.concurrent.{ConcurrentHashMap, CountDownLatch}

import scala.concurrent.Future
import scala.math.min
import scala.concurrent.duration.Duration

object ExecutorQueueManager extends Runnable {
    var _shutDown = false
    var _scheduler = LocalityAwareScheduler
    def shutdown(): Unit = { _shutDown = true }

    override def run() : Unit = {
        if (PredictionService.__DEBUG__) println("Hi From Executor Queue Manager!")
        while (!_shutDown) {
            _scheduler.dummyResponse.synchronized {
                val schedulableModels = _scheduler.executorTypes.map(
                    x => _scheduler.getSchedulableModels(x)).reduce(_ union _)
                if (schedulableModels.nonEmpty) {
                    for (m <- schedulableModels) {
                        // every request batch can go to up to three queues

                        // 1. Every batch goes to the global disk queue since the model might get evicted
                        val diskQueues = _scheduler.executorTypes.map(x => _scheduler.globalDiskQueues.get(x))

                        // 2. If the model is cached in memory, then also put it on the cache queue
                        var cacheQueues = Array[BatchQueue]()
                        if (_scheduler.modelManager.isCached(m))
                            cacheQueues = _scheduler.executorTypes.map(x => _scheduler.globalCacheQueues.get(x))

                        // 3. If the model is local to an executor, then put it on the lowest utilizaiton queue
                        val localExecutionQueues = getLocalExecutionQueues(m)
                        val localQueue = if (localExecutionQueues.nonEmpty)
                            Array[BatchQueue](localExecutionQueues.minBy(x => x.getExpectedExecutionTime))
                        else Array[BatchQueue]()

                        val queues = diskQueues ++ cacheQueues ++ localQueue
                        val nextRequest = _scheduler.modelQueues.get(m).peek()
                        queues.foreach ( queue => {
                            val qsize = _scheduler.modelQueues.get(m).size()
                            if (nextRequest ne queue.getPrevRequest(m)) {
                                val nextBatchSize = min(qsize, _scheduler.getOptimalBatchSize(m, queue.getExecType))
                                assert(nextBatchSize > 0, "Something is wrong - batch size should not be zero")
                                if (PredictionService.__DEBUG__)
                                    println("ENQUEUING: " + nextBatchSize + " FOR: " + m + " ONTO: " + queue.getName)
                                val nextBatch = Batch(
                                    nextBatchSize, _scheduler.getExpectedExecutionTime(
                                        m, nextBatchSize, queue.getExecType),
                                    nextRequest.receivedTime - System.nanoTime(), nextRequest.model.name)
                                queue.enqueue(nextBatch)
                                if (PredictionService.__DEBUG__)
                                    println("DONE WITH ENQUEUING")
                            }
                            queue.updatePrevRequest(m, nextRequest) } )
                        }
                    }
                }
            }
        }

    def getLocalExecutionQueues(model: String) : Array[BatchQueue] = {
        val execs = _scheduler.modelManager.getModelLocality(model)
        var queues = Array[BatchQueue]()
        if (execs == null)
            return queues

<<<<<<< HEAD
        synchronized {
            val iter = execs.iterator()
            while (iter.hasNext)
                queues :+= _scheduler.executorQueues.get(iter.next())
            return queues
        }
=======
        for (ix <- 0 until execs.size())
            queues :+= _scheduler.executorQueues.get(execs.get(ix))
        queues
>>>>>>> cc98888b
    }
}

object ExecMode extends Enumeration {
    type MODE = Value
    val LOCAL, GLOBAL_MEM, GLOBAL_DISK = Value
}

object LocalityAwareScheduler extends BatchingScheduler {
    var queueManager : Thread = _
    override val timeout: Duration = Duration(300, "seconds")

    val globalCacheQueues = new ConcurrentHashMap[String, BatchQueue]()
    val globalDiskQueues = new ConcurrentHashMap[String, BatchQueue]()

    override def start(numCores: Int, cpuMemoryBudgetInBytes: Long, gpus: String): Unit = {
        super.start(numCores, cpuMemoryBudgetInBytes, gpus)

        executorTypes.foreach ( x => {
            globalCacheQueues.putIfAbsent(x, new BatchQueue(x, x + "-CACHE"))
            globalDiskQueues.putIfAbsent(x, new BatchQueue(x, x + "-DISK"))
        } )

        queueManager = new Thread(ExecutorQueueManager)
        queueManager.start()
    }

    override def addModel(model: Model): Unit = {
        super.addModel(model)
    }

    override def schedule(executor: JmlcExecutor) : Array[SchedulingRequest] = {
        var ret = Array[SchedulingRequest]()
        val localQueue = executorQueues.get(executor)
        val globalDiskQueue = globalDiskQueues.get(executor.getExecType)
        val globalMemQueue = globalCacheQueues.get(executor.getExecType)
        if (localQueue.size() > 0 || globalDiskQueue.size() > 0 || globalMemQueue.size() > 0) {
            dummyResponse.synchronized {
                if (localQueue.size() > 0 || globalDiskQueue.size() > 0 || globalMemQueue.size() > 0) {
                    if (PredictionService.__DEBUG__)
                        println("BEGIN SCHEDULING FOR: " + executor.getName)
                    val execMode = Array[(BatchQueue, ExecMode.MODE)](
                        (localQueue, ExecMode.LOCAL),
                        (globalDiskQueue, ExecMode.GLOBAL_DISK),
                        (globalMemQueue, ExecMode.GLOBAL_MEM)
                    ).filter(x => x._1.size() > 0).maxBy(x => x._1.getExpectedExecutionTime)._2

                    val batch = execMode match {
                        case ExecMode.LOCAL => localQueue.peek()
                        case ExecMode.GLOBAL_MEM => globalMemQueue.peek()
                        case ExecMode.GLOBAL_DISK => globalDiskQueue.peek()
                    }
                    assert(batch != null, "Something is wrong. Batch should not be null!")

                    // now we need to ask the resource manager if there's enough memory to execute the batch
                    val model = modelManager.get(batch.modelName)

                    // If there's enough memory we can actually remove the requests from the queue and
                    // submit them for processing
                    val mqueue = modelQueues.get(batch.modelName)
                    val numToDequeue = min(batch.size, mqueue.size())

                    // if this value is zero there are no more requests and the batch is stale
                    if (numToDequeue == 0) {
                        execMode match {
                            case ExecMode.LOCAL => localQueue.poll()
                            case ExecMode.GLOBAL_DISK => globalDiskQueue.poll()
                            case ExecMode.GLOBAL_MEM => globalMemQueue.poll()
                        }
                    } else {
                        val memReceived = modelManager.tryAllocMem(model.name, batch.size)
                        if (memReceived < 0) {
                            return ret
                        }

                        // now we need to actually remove the request from the queue since it's going to be processed
                        execMode match {
                            case ExecMode.LOCAL => localQueue.poll()
                            case ExecMode.GLOBAL_DISK => globalDiskQueue.poll()
                            case ExecMode.GLOBAL_MEM => globalMemQueue.poll()
                        }

                        // now we can actually take the original requests out of the model queues
                        if (PredictionService.__DEBUG__)
                            println("SCHEDULING: " + numToDequeue + " FOR " + batch.modelName + " ON " + executor.getName)
                        for (_ <- 0 until numToDequeue) {
                            val nextRequest = mqueue.poll()
                            assert(nextRequest != null, "Something is wrong - request should not be null!")

                            nextRequest.memUse = memReceived
                            nextRequest.statistics.execMode = execMode match {
                                case ExecMode.LOCAL => 0
                                case ExecMode.GLOBAL_MEM => 1
                                case ExecMode.GLOBAL_DISK => 2
                                case _ => -1
                            }
                            ret :+= nextRequest
                        }
                        if (PredictionService.__DEBUG__)
                            println("DONE SCHEDULING")
                    }
                }
            }
        }
        ret
    }

    /**
      * Enqueues a request for processing. The scheduler will read from these queues to determine which
      * models to execute next
      * @param request A PredictionRequest object containing the data for which a prediction is desired
      * @param model The model object for which prediction
      * @return
      */
    override private[serving] def enqueue(request: PredictionRequest, model: Model): Future[PredictionResponse] = Future {
        val statistics = if (_statistics) RequestStatistics() else null
        val schedulingRequest = SchedulingRequest(
            request, model, new CountDownLatch(1), System.nanoTime(), null, statistics)
        statistics.queueSize = modelQueues.get(model.name).size
        modelQueues.get(model.name).add(schedulingRequest)

        try {
            schedulingRequest.latch.await(timeout.length, timeout.unit)
            schedulingRequest.response
        } catch {
            case _ : scala.concurrent.TimeoutException => dummyResponse
        }
    }
}<|MERGE_RESOLUTION|>--- conflicted
+++ resolved
@@ -65,18 +65,12 @@
         if (execs == null)
             return queues
 
-<<<<<<< HEAD
         synchronized {
             val iter = execs.iterator()
             while (iter.hasNext)
                 queues :+= _scheduler.executorQueues.get(iter.next())
-            return queues
-        }
-=======
-        for (ix <- 0 until execs.size())
-            queues :+= _scheduler.executorQueues.get(execs.get(ix))
+        }
         queues
->>>>>>> cc98888b
     }
 }
 
